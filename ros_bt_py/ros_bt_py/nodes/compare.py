# Copyright 2023 FZI Forschungszentrum Informatik
#
# Redistribution and use in source and binary forms, with or without
# modification, are permitted provided that the following conditions are met:
#
#    * Redistributions of source code must retain the above copyright
#      notice, this list of conditions and the following disclaimer.
#
#    * Redistributions in binary form must reproduce the above copyright
#      notice, this list of conditions and the following disclaimer in the
#      documentation and/or other materials provided with the distribution.
#
#    * Neither the name of the FZI Forschungszentrum Informatik nor the names of its
#      contributors may be used to endorse or promote products derived from
#      this software without specific prior written permission.
#
# THIS SOFTWARE IS PROVIDED BY THE COPYRIGHT HOLDERS AND CONTRIBUTORS "AS IS"
# AND ANY EXPRESS OR IMPLIED WARRANTIES, INCLUDING, BUT NOT LIMITED TO, THE
# IMPLIED WARRANTIES OF MERCHANTABILITY AND FITNESS FOR A PARTICULAR PURPOSE
# ARE DISCLAIMED. IN NO EVENT SHALL THE COPYRIGHT HOLDER OR CONTRIBUTORS BE
# LIABLE FOR ANY DIRECT, INDIRECT, INCIDENTAL, SPECIAL, EXEMPLARY, OR
# CONSEQUENTIAL DAMAGES (INCLUDING, BUT NOT LIMITED TO, PROCUREMENT OF
# SUBSTITUTE GOODS OR SERVICES; LOSS OF USE, DATA, OR PROFITS; OR BUSINESS
# INTERRUPTION) HOWEVER CAUSED AND ON ANY THEORY OF LIABILITY, WHETHER IN
# CONTRACT, STRICT LIABILITY, OR TORT (INCLUDING NEGLIGENCE OR OTHERWISE)
# ARISING IN ANY WAY OUT OF THE USE OF THIS SOFTWARE, EVEN IF ADVISED OF THE
# POSSIBILITY OF SUCH DAMAGE.
<<<<<<< HEAD
from result import Result, Ok
from ros_bt_py.exceptions import BehaviorTreeException
from ros_bt_py.helpers import BTNodeState
=======
from ros_bt_py_interfaces.msg import NodeState
>>>>>>> a1bde153

from ros_bt_py.node import Leaf, define_bt_node
from ros_bt_py.node_config import NodeConfig, OptionRef
from ros_bt_py.custom_types import TypeWrapper, TYPE_BUILTIN


@define_bt_node(
    NodeConfig(
        version="0.1.0",
        options={"compare_type": type},
        inputs={"a": OptionRef("compare_type"), "b": OptionRef("compare_type")},
        outputs={},
        max_children=0,
    )
)
class Compare(Leaf):
    """
    Compares `a` and `b`.

    Will succeed if `a == b` and fail otherwise
    """

<<<<<<< HEAD
    def _do_setup(self) -> Result[BTNodeState, BehaviorTreeException]:
        return Ok(BTNodeState.IDLE)
=======
    def _do_setup(self):
        return NodeState.IDLE
>>>>>>> a1bde153

    def _do_tick(self) -> Result[BTNodeState, BehaviorTreeException]:
        if self.inputs["a"] == self.inputs["b"]:
<<<<<<< HEAD
            return Ok(BTNodeState.SUCCEEDED)

        # If we didn't received both values yet, or we did and they're
        # not equal, fail
        return Ok(BTNodeState.FAILED)
=======
            return NodeState.SUCCEEDED

        # If we didn't received both values yet, or we did and they're
        # not equal, fail
        return NodeState.FAILED
>>>>>>> a1bde153

    def _do_untick(self) -> Result[BTNodeState, BehaviorTreeException]:
        # Nothing to do
<<<<<<< HEAD
        return Ok(BTNodeState.IDLE)

    def _do_reset(self) -> Result[BTNodeState, BehaviorTreeException]:
        return Ok(BTNodeState.IDLE)
=======
        return NodeState.IDLE

    def _do_reset(self):
        return NodeState.IDLE
>>>>>>> a1bde153

    def _do_shutdown(self) -> Result[BTNodeState, BehaviorTreeException]:
        # Nothing to do
        return Ok(BTNodeState.SHUTDOWN)


@define_bt_node(
    NodeConfig(
        version="0.1.0",
        options={"compare_type": type},
        inputs={"a": OptionRef("compare_type"), "b": OptionRef("compare_type")},
        outputs={},
        max_children=0,
    )
)
class CompareNewOnly(Leaf):
    """
    Compares `a` and `b`, but only if at least one of them has been updated this tick.

    Will succeed if `a == b` and fail otherwise
    """

    def _do_setup(self):
<<<<<<< HEAD
        return Ok(BTNodeState.IDLE)
=======
        return NodeState.IDLE
>>>>>>> a1bde153

    def _do_tick(self):
        if self.inputs.is_updated("a") or self.inputs.is_updated("b"):
            if self.inputs["a"] == self.inputs["b"]:
<<<<<<< HEAD
                return Ok(BTNodeState.SUCCEEDED)
            else:
                return Ok(BTNodeState.FAILED)
        return Ok(BTNodeState.RUNNING)

    def _do_untick(self):
        # Nothing to do
        return Ok(BTNodeState.IDLE)
=======
                return NodeState.SUCCEEDED
            else:
                return NodeState.FAILED
        return NodeState.RUNNING

    def _do_untick(self):
        # Nothing to do
        return NodeState.IDLE
>>>>>>> a1bde153

    def _do_reset(self):
        # Reset output to False, so we'll return False until we
        # receive a new input.
        self.inputs.reset_updated()

<<<<<<< HEAD
        return Ok(BTNodeState.IDLE)
=======
        return NodeState.IDLE
>>>>>>> a1bde153

    def _do_shutdown(self):
        # Nothing to do
        return Ok(BTNodeState.SHUTDOWN)


@define_bt_node(
    NodeConfig(
        version="0.1.0",
        options={
            "compare_type": TypeWrapper(type, info=TYPE_BUILTIN),
            "expected": OptionRef("compare_type"),
        },
        inputs={"in": OptionRef("compare_type")},
        outputs={},
        max_children=0,
    )
)
class CompareConstant(Leaf):
    """
    Compares `expected` and `in`.

    Will succeed if `expected == in` and fail otherwise
    """

    def _do_setup(self):
        self._received_in = False
<<<<<<< HEAD
        return Ok(BTNodeState.IDLE)
=======
        return NodeState.IDLE
>>>>>>> a1bde153

    def _do_tick(self):
        if not self._received_in:
            if self.inputs.is_updated("in"):
                self._received_in = True

        if self._received_in and self.options["expected"] == self.inputs["in"]:
<<<<<<< HEAD
            return Ok(BTNodeState.SUCCEEDED)
        else:
            return Ok(BTNodeState.FAILED)

    def _do_untick(self):
        # Nothing to do
        return Ok(BTNodeState.IDLE)
=======
            return NodeState.SUCCEEDED
        else:
            return NodeState.FAILED

    def _do_untick(self):
        # Nothing to do
        return NodeState.IDLE
>>>>>>> a1bde153

    def _do_reset(self):
        self.inputs.reset_updated()
        self._received_in = False

<<<<<<< HEAD
        return Ok(BTNodeState.IDLE)
=======
        return NodeState.IDLE
>>>>>>> a1bde153

    def _do_shutdown(self):
        # Nothing to do
        return Ok(BTNodeState.SHUTDOWN)


@define_bt_node(
    NodeConfig(
        version="0.1.0",
        options={},
        inputs={"a": float, "b": float},
        outputs={},
        max_children=0,
    )
)
class ALessThanB(Leaf):
    """
    Compares `a` and `b`.

    Will succeed if `a < b` and fail otherwise
    """

    def _do_setup(self):
        self._received_a = False
        self._received_b = False
<<<<<<< HEAD
        return Ok(BTNodeState.IDLE)
=======
        return NodeState.IDLE
>>>>>>> a1bde153

    def _do_tick(self):
        if not self._received_a:
            if self.inputs.is_updated("a"):
                self._received_a = True
        if not self._received_b:
            if self.inputs.is_updated("b"):
                self._received_b = True
        if self._received_a and self._received_b:
            if self.inputs["a"] < self.inputs["b"]:
<<<<<<< HEAD
                return Ok(BTNodeState.SUCCEEDED)

        # If we didn't received both values yet, or we did and they're
        # not equal, fail
        return Ok(BTNodeState.FAILED)

    def _do_untick(self):
        # Nothing to do
        return Ok(BTNodeState.IDLE)
=======
                return NodeState.SUCCEEDED

        # If we didn't received both values yet, or we did and they're
        # not equal, fail
        return NodeState.FAILED

    def _do_untick(self):
        # Nothing to do
        return NodeState.IDLE
>>>>>>> a1bde153

    def _do_reset(self):
        self.inputs.reset_updated()
        self._received_a = False
        self._received_b = False
<<<<<<< HEAD
        return Ok(BTNodeState.IDLE)
=======
        return NodeState.IDLE
>>>>>>> a1bde153

    def _do_shutdown(self):
        # Nothing to do
        return Ok(BTNodeState.SHUTDOWN)


class LessThanConstantImp:
    def _do_setup(self):
        self._received_in = False
<<<<<<< HEAD
        return Ok(BTNodeState.IDLE)
=======
        return NodeState.IDLE
>>>>>>> a1bde153

    def _do_tick(self):
        if not self._received_in:
            if self.inputs.is_updated("a"):
                self._received_in = True

        if self._received_in and self.inputs["a"] < self.options["target"]:
<<<<<<< HEAD
            return Ok(BTNodeState.SUCCEEDED)
        else:
            return Ok(BTNodeState.FAILED)

    def _do_untick(self):
        # Nothing to do
        return Ok(BTNodeState.IDLE)
=======
            return NodeState.SUCCEEDED
        else:
            return NodeState.FAILED

    def _do_untick(self):
        # Nothing to do
        return NodeState.IDLE
>>>>>>> a1bde153

    def _do_reset(self):
        self.inputs.reset_updated()
        self._received_in = False

<<<<<<< HEAD
        return Ok(BTNodeState.IDLE)
=======
        return NodeState.IDLE
>>>>>>> a1bde153

    def _do_shutdown(self):
        # Nothing to do
        return Ok(BTNodeState.SHUTDOWN)


@define_bt_node(
    NodeConfig(
        version="0.1.0",
        options={"target": float},
        inputs={"a": float},
        outputs={},
        max_children=0,
    )
)
class LessThanConstant(LessThanConstantImp, Leaf):
    """
    Compares `a` and `target`.

    Will succeed if `a < target` and fail otherwise
    """

    pass


@define_bt_node(
    NodeConfig(
        version="0.1.0",
        options={"target": int},
        inputs={"a": int},
        outputs={},
        max_children=0,
    )
)
class LessThanIntConstant(LessThanConstantImp, Leaf):
    """
    Compares `a` and `target`.

    Will succeed if `a < target` and fail otherwise
    """

    pass<|MERGE_RESOLUTION|>--- conflicted
+++ resolved
@@ -25,13 +25,9 @@
 # CONTRACT, STRICT LIABILITY, OR TORT (INCLUDING NEGLIGENCE OR OTHERWISE)
 # ARISING IN ANY WAY OUT OF THE USE OF THIS SOFTWARE, EVEN IF ADVISED OF THE
 # POSSIBILITY OF SUCH DAMAGE.
-<<<<<<< HEAD
 from result import Result, Ok
 from ros_bt_py.exceptions import BehaviorTreeException
 from ros_bt_py.helpers import BTNodeState
-=======
-from ros_bt_py_interfaces.msg import NodeState
->>>>>>> a1bde153
 
 from ros_bt_py.node import Leaf, define_bt_node
 from ros_bt_py.node_config import NodeConfig, OptionRef
@@ -54,43 +50,23 @@
     Will succeed if `a == b` and fail otherwise
     """
 
-<<<<<<< HEAD
     def _do_setup(self) -> Result[BTNodeState, BehaviorTreeException]:
         return Ok(BTNodeState.IDLE)
-=======
-    def _do_setup(self):
-        return NodeState.IDLE
->>>>>>> a1bde153
 
     def _do_tick(self) -> Result[BTNodeState, BehaviorTreeException]:
         if self.inputs["a"] == self.inputs["b"]:
-<<<<<<< HEAD
             return Ok(BTNodeState.SUCCEEDED)
 
         # If we didn't received both values yet, or we did and they're
         # not equal, fail
         return Ok(BTNodeState.FAILED)
-=======
-            return NodeState.SUCCEEDED
-
-        # If we didn't received both values yet, or we did and they're
-        # not equal, fail
-        return NodeState.FAILED
->>>>>>> a1bde153
 
     def _do_untick(self) -> Result[BTNodeState, BehaviorTreeException]:
         # Nothing to do
-<<<<<<< HEAD
         return Ok(BTNodeState.IDLE)
 
     def _do_reset(self) -> Result[BTNodeState, BehaviorTreeException]:
         return Ok(BTNodeState.IDLE)
-=======
-        return NodeState.IDLE
-
-    def _do_reset(self):
-        return NodeState.IDLE
->>>>>>> a1bde153
 
     def _do_shutdown(self) -> Result[BTNodeState, BehaviorTreeException]:
         # Nothing to do
@@ -114,16 +90,11 @@
     """
 
     def _do_setup(self):
-<<<<<<< HEAD
-        return Ok(BTNodeState.IDLE)
-=======
-        return NodeState.IDLE
->>>>>>> a1bde153
+        return Ok(BTNodeState.IDLE)
 
     def _do_tick(self):
         if self.inputs.is_updated("a") or self.inputs.is_updated("b"):
             if self.inputs["a"] == self.inputs["b"]:
-<<<<<<< HEAD
                 return Ok(BTNodeState.SUCCEEDED)
             else:
                 return Ok(BTNodeState.FAILED)
@@ -132,27 +103,13 @@
     def _do_untick(self):
         # Nothing to do
         return Ok(BTNodeState.IDLE)
-=======
-                return NodeState.SUCCEEDED
-            else:
-                return NodeState.FAILED
-        return NodeState.RUNNING
-
-    def _do_untick(self):
-        # Nothing to do
-        return NodeState.IDLE
->>>>>>> a1bde153
 
     def _do_reset(self):
         # Reset output to False, so we'll return False until we
         # receive a new input.
         self.inputs.reset_updated()
 
-<<<<<<< HEAD
-        return Ok(BTNodeState.IDLE)
-=======
-        return NodeState.IDLE
->>>>>>> a1bde153
+        return Ok(BTNodeState.IDLE)
 
     def _do_shutdown(self):
         # Nothing to do
@@ -180,11 +137,7 @@
 
     def _do_setup(self):
         self._received_in = False
-<<<<<<< HEAD
-        return Ok(BTNodeState.IDLE)
-=======
-        return NodeState.IDLE
->>>>>>> a1bde153
+        return Ok(BTNodeState.IDLE)
 
     def _do_tick(self):
         if not self._received_in:
@@ -192,7 +145,6 @@
                 self._received_in = True
 
         if self._received_in and self.options["expected"] == self.inputs["in"]:
-<<<<<<< HEAD
             return Ok(BTNodeState.SUCCEEDED)
         else:
             return Ok(BTNodeState.FAILED)
@@ -200,25 +152,12 @@
     def _do_untick(self):
         # Nothing to do
         return Ok(BTNodeState.IDLE)
-=======
-            return NodeState.SUCCEEDED
-        else:
-            return NodeState.FAILED
-
-    def _do_untick(self):
-        # Nothing to do
-        return NodeState.IDLE
->>>>>>> a1bde153
-
-    def _do_reset(self):
-        self.inputs.reset_updated()
-        self._received_in = False
-
-<<<<<<< HEAD
-        return Ok(BTNodeState.IDLE)
-=======
-        return NodeState.IDLE
->>>>>>> a1bde153
+
+    def _do_reset(self):
+        self.inputs.reset_updated()
+        self._received_in = False
+
+        return Ok(BTNodeState.IDLE)
 
     def _do_shutdown(self):
         # Nothing to do
@@ -244,11 +183,7 @@
     def _do_setup(self):
         self._received_a = False
         self._received_b = False
-<<<<<<< HEAD
-        return Ok(BTNodeState.IDLE)
-=======
-        return NodeState.IDLE
->>>>>>> a1bde153
+        return Ok(BTNodeState.IDLE)
 
     def _do_tick(self):
         if not self._received_a:
@@ -259,7 +194,6 @@
                 self._received_b = True
         if self._received_a and self._received_b:
             if self.inputs["a"] < self.inputs["b"]:
-<<<<<<< HEAD
                 return Ok(BTNodeState.SUCCEEDED)
 
         # If we didn't received both values yet, or we did and they're
@@ -269,27 +203,12 @@
     def _do_untick(self):
         # Nothing to do
         return Ok(BTNodeState.IDLE)
-=======
-                return NodeState.SUCCEEDED
-
-        # If we didn't received both values yet, or we did and they're
-        # not equal, fail
-        return NodeState.FAILED
-
-    def _do_untick(self):
-        # Nothing to do
-        return NodeState.IDLE
->>>>>>> a1bde153
 
     def _do_reset(self):
         self.inputs.reset_updated()
         self._received_a = False
         self._received_b = False
-<<<<<<< HEAD
-        return Ok(BTNodeState.IDLE)
-=======
-        return NodeState.IDLE
->>>>>>> a1bde153
+        return Ok(BTNodeState.IDLE)
 
     def _do_shutdown(self):
         # Nothing to do
@@ -299,11 +218,7 @@
 class LessThanConstantImp:
     def _do_setup(self):
         self._received_in = False
-<<<<<<< HEAD
-        return Ok(BTNodeState.IDLE)
-=======
-        return NodeState.IDLE
->>>>>>> a1bde153
+        return Ok(BTNodeState.IDLE)
 
     def _do_tick(self):
         if not self._received_in:
@@ -311,7 +226,6 @@
                 self._received_in = True
 
         if self._received_in and self.inputs["a"] < self.options["target"]:
-<<<<<<< HEAD
             return Ok(BTNodeState.SUCCEEDED)
         else:
             return Ok(BTNodeState.FAILED)
@@ -319,25 +233,12 @@
     def _do_untick(self):
         # Nothing to do
         return Ok(BTNodeState.IDLE)
-=======
-            return NodeState.SUCCEEDED
-        else:
-            return NodeState.FAILED
-
-    def _do_untick(self):
-        # Nothing to do
-        return NodeState.IDLE
->>>>>>> a1bde153
-
-    def _do_reset(self):
-        self.inputs.reset_updated()
-        self._received_in = False
-
-<<<<<<< HEAD
-        return Ok(BTNodeState.IDLE)
-=======
-        return NodeState.IDLE
->>>>>>> a1bde153
+
+    def _do_reset(self):
+        self.inputs.reset_updated()
+        self._received_in = False
+
+        return Ok(BTNodeState.IDLE)
 
     def _do_shutdown(self):
         # Nothing to do
