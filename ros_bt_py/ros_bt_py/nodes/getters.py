# Copyright 2023 FZI Forschungszentrum Informatik
#
# Redistribution and use in source and binary forms, with or without
# modification, are permitted provided that the following conditions are met:
#
#    * Redistributions of source code must retain the above copyright
#      notice, this list of conditions and the following disclaimer.
#
#    * Redistributions in binary form must reproduce the above copyright
#      notice, this list of conditions and the following disclaimer in the
#      documentation and/or other materials provided with the distribution.
#
#    * Neither the name of the FZI Forschungszentrum Informatik nor the names of its
#      contributors may be used to endorse or promote products derived from
#      this software without specific prior written permission.
#
# THIS SOFTWARE IS PROVIDED BY THE COPYRIGHT HOLDERS AND CONTRIBUTORS "AS IS"
# AND ANY EXPRESS OR IMPLIED WARRANTIES, INCLUDING, BUT NOT LIMITED TO, THE
# IMPLIED WARRANTIES OF MERCHANTABILITY AND FITNESS FOR A PARTICULAR PURPOSE
# ARE DISCLAIMED. IN NO EVENT SHALL THE COPYRIGHT HOLDER OR CONTRIBUTORS BE
# LIABLE FOR ANY DIRECT, INDIRECT, INCIDENTAL, SPECIAL, EXEMPLARY, OR
# CONSEQUENTIAL DAMAGES (INCLUDING, BUT NOT LIMITED TO, PROCUREMENT OF
# SUBSTITUTE GOODS OR SERVICES; LOSS OF USE, DATA, OR PROFITS; OR BUSINESS
# INTERRUPTION) HOWEVER CAUSED AND ON ANY THEORY OF LIABILITY, WHETHER IN
# CONTRACT, STRICT LIABILITY, OR TORT (INCLUDING NEGLIGENCE OR OTHERWISE)
# ARISING IN ANY WAY OUT OF THE USE OF THIS SOFTWARE, EVEN IF ADVISED OF THE
# POSSIBILITY OF SUCH DAMAGE.
"""BT nodes to get values from containers and other nodes."""

<<<<<<< HEAD
from result import Ok, Err
=======
from ros_bt_py_interfaces.msg import NodeState
>>>>>>> a1bde153

from ros_bt_py.node import Decorator, define_bt_node, BTNodeState
from ros_bt_py.node_config import NodeConfig, OptionRef
from ros_bt_py.helpers import rgetattr


@define_bt_node(
    NodeConfig(
        version="0.1.0",
        options={"list_type": type, "index": int, "succeed_on_stale_data": bool},
        inputs={"list": list},
        outputs={"item": OptionRef("list_type")},
        max_children=1,
    )
)
class GetConstListItem(Decorator):
    """
    Extracts the item at the given `index` from `list`.

    The option parameter `succeed_on_stale_data` determines whether
    the node returns SUCCEEDED or RUNNING if `list` hasn't been
    updated since the last tick.

    """

    def _do_setup(self):
<<<<<<< HEAD
        if len(self.children) == 1:
            result = self.children[0].setup()
            if result.is_err():
                return result
        self.inputs["list"] = []
        self.inputs.reset_updated()
        return Ok(BTNodeState.IDLE)
=======
        for child in self.children:
            child.setup()
            # We have a child, so set list to an empty list. We're avoiding an
            # error this way because we know what we're doing, don't use this
            # gratuitously!
            self.inputs["list"] = []
            self.inputs.reset_updated()
        return NodeState.IDLE
>>>>>>> a1bde153

    def _do_tick(self):
        # Tick child (if any) so it can produce its output before we process it
        if len(self.children) == 1:
            result = self.children[0].tick()
            if result.is_err():
                return result

            if result.ok() == BTNodeState.FAILED:
                return Ok(BTNodeState.FAILED)
            elif result.ok() == BTNodeState.RUNNING:
                return Ok(BTNodeState.RUNNING)

        if self.inputs.is_updated("list"):
            try:
                self.outputs["item"] = self.inputs["list"][self.options["index"]]
<<<<<<< HEAD
                return Ok(BTNodeState.SUCCEEDED)
=======
                return NodeState.SUCCEEDED
>>>>>>> a1bde153
            except IndexError:
                self.logerr(
                    "List index %d out of bound for list %s"
                    % (self.options["index"], self.inputs["list"])
                )
<<<<<<< HEAD
                return Ok(BTNodeState.FAILED)
=======
                return NodeState.FAILED
>>>>>>> a1bde153
        else:
            if self.options["succeed_on_stale_data"]:
                # We don't need to check whether we have gotten any
                # data at all, because if we hadn't the tick method
                # would raise an error
<<<<<<< HEAD
                return Ok(BTNodeState.SUCCEEDED)
            else:
                self.loginfo("No new data since last tick!")
                return Ok(BTNodeState.RUNNING)
=======
                return NodeState.SUCCEEDED
            else:
                self.loginfo("No new data since last tick!")
                return NodeState.RUNNING
>>>>>>> a1bde153

    def _do_shutdown(self):
        if len(self.children) == 1:
            result = self.children[0].shutdown()
            if result.is_err():
                return result
        return Ok(BTNodeState.SHUTDOWN)

    def _do_reset(self):
        self.outputs["item"] = None
        self.outputs.reset_updated()
<<<<<<< HEAD
        return self._do_setup()

    def _do_untick(self):
        if len(self.children) == 1:
            result = self.children[0].untick()
            if result.is_err():
                return result
        return Ok(BTNodeState.IDLE)
=======
        self._do_setup()
        return NodeState.IDLE

    def _do_untick(self):
        return NodeState.IDLE
>>>>>>> a1bde153


@define_bt_node(
    NodeConfig(
        version="0.1.0",
        options={"list_type": type, "succeed_on_stale_data": bool},
        inputs={"list": list, "index": int},
        outputs={"item": OptionRef("list_type")},
        max_children=1,
    )
)
class GetListItem(Decorator):
    """
    Extracts the item at the given `index` from `list`.

    The option parameter `succeed_on_stale_data` determines whether
    the node returns SUCCEEDED or RUNNING if `list` hasn't been
    updated since the last tick.

    """

    def _do_setup(self):
<<<<<<< HEAD
        if len(self.children) == 1:
            result = self.children[0].setup()
            if result.is_err():
                return result
        self.inputs["list"] = []
        self.inputs.reset_updated()
        return Ok(BTNodeState.IDLE)
=======
        for child in self.children:
            child.setup()
            # We have a child, so set list to an empty list. We're avoiding an
            # error this way because we know what we're doing, don't use this
            # gratuitously!
            self.inputs["list"] = []
            self.inputs.reset_updated()
        return NodeState.IDLE
>>>>>>> a1bde153

    def _do_tick(self):
        # Tick child (if any) so it can produce its output before we process it
        if len(self.children) == 1:
            result = self.children[0].tick()
            if result.is_err():
                return result

            if result.ok() == BTNodeState.FAILED:
                return Ok(BTNodeState.FAILED)
            elif result.ok() == BTNodeState.RUNNING:
                return Ok(BTNodeState.RUNNING)

        if self.inputs.is_updated("list"):
            try:
                self.outputs["item"] = self.inputs["list"][self.inputs["index"]]
<<<<<<< HEAD
                return Ok(BTNodeState.SUCCEEDED)
=======
                return NodeState.SUCCEEDED
>>>>>>> a1bde153
            except IndexError:
                self.logerr(
                    "List index %d out of bound for list %s"
                    % (self.options["index"], self.inputs["list"])
                )
<<<<<<< HEAD
                return Ok(BTNodeState.FAILED)
        else:
            if self.options["succeed_on_stale_data"]:
                # We don't need to check whether we have gotten any
                # data at all, because if we hadn't the tick method
                # would raise an error
                return Ok(BTNodeState.SUCCEEDED)
            else:
                self.loginfo("No new data since last tick!")
                return Ok(BTNodeState.RUNNING)
=======
                return NodeState.FAILED
        else:
            if self.options["succeed_on_stale_data"]:
                return NodeState.SUCCEEDED
            else:
                self.logdebug("No new data since last tick!")
                return NodeState.RUNNING
>>>>>>> a1bde153

    def _do_shutdown(self):
        if len(self.children) == 1:
            result = self.children[0].shutdown()
            if result.is_err():
                return result
        return Ok(BTNodeState.SHUTDOWN)

    def _do_reset(self):
        self.outputs["item"] = None
        self.outputs.reset_updated()
<<<<<<< HEAD
        return self._do_setup()

    def _do_untick(self):
        if len(self.children) == 1:
            result = self.children[0].untick()
            if result.is_err():
                return result
        return Ok(BTNodeState.IDLE)
=======
        self._do_setup()
        self.inputs.reset_updated()
        return NodeState.IDLE

    def _do_untick(self):
        return NodeState.IDLE
>>>>>>> a1bde153


@define_bt_node(
    NodeConfig(
        version="0.1.0",
        options={"value_type": type, "key": str, "succeed_on_stale_data": bool},
        inputs={"dict": dict},
        outputs={"value": OptionRef("value_type")},
        max_children=1,
    )
)
class GetDictItem(Decorator):
    """Get a item with a specific key from a dict input."""

    def _do_setup(self):
<<<<<<< HEAD
        if len(self.children) == 1:
            result = self.children[0].setup()
            if result.is_err():
                return result
        self.inputs["dict"] = {}
        self.inputs.reset_updated()
        return Ok(BTNodeState.IDLE)
=======
        for child in self.children:
            child.setup()
            # We have a child, so set dict to an empty dict. We're avoiding an
            # error this way because we know what we're doing, don't use this
            # gratuitously!
            self.inputs["dict"] = {}
            self.inputs.reset_updated()
        return NodeState.IDLE
>>>>>>> a1bde153

    def _do_tick(self):
        # Tick child (if any) so it can produce its output before we process it
        if len(self.children) == 1:
            result = self.children[0].tick()
            if result.is_err():
                return result

            if result.ok() == BTNodeState.FAILED:
                return Ok(BTNodeState.FAILED)
            elif result.ok() == BTNodeState.RUNNING:
                return Ok(BTNodeState.RUNNING)

        if self.inputs.is_updated("dict"):
            try:
                self.outputs["value"] = self.inputs["dict"][self.options["key"]]
<<<<<<< HEAD
                return Ok(BTNodeState.SUCCEEDED)
=======
                return NodeState.SUCCEEDED
>>>>>>> a1bde153
            except KeyError:
                self.logdebug(
                    f"Key {self.options['key']} is not in dict {str(self.inputs['dict'])}"
                )
<<<<<<< HEAD
                return Ok(BTNodeState.FAILED)
        else:
            if self.options["succeed_on_stale_data"]:
                return Ok(BTNodeState.SUCCEEDED)
            else:
                self.logdebug("No new data since last tick!")
                return Ok(BTNodeState.RUNNING)
=======
                return NodeState.FAILED
        else:
            if self.options["succeed_on_stale_data"]:
                return NodeState.SUCCEEDED
            else:
                self.logdebug("No new data since last tick!")
                return NodeState.RUNNING
>>>>>>> a1bde153

    def _do_shutdown(self):
        if len(self.children) == 1:
            result = self.children[0].shutdown()
            if result.is_err():
                return result
        return Ok(BTNodeState.SHUTDOWN)

    def _do_reset(self):
        self.outputs["value"] = None
        self.outputs.reset_updated()
<<<<<<< HEAD
        return self._do_setup()

    def _do_untick(self):
        if len(self.children) == 1:
            result = self.children[0].untick()
            if result.is_err():
                return result
        return Ok(BTNodeState.IDLE)
=======
        self._do_setup()
        self.inputs.reset_updated()
        return NodeState.IDLE

    def _do_untick(self):
        return NodeState.IDLE
>>>>>>> a1bde153


@define_bt_node(
    NodeConfig(
        version="0.1.0",
        options={"keys": list, "succeed_on_stale_data": bool},
        inputs={"dict": dict},
        outputs={"values": list},
        max_children=1,
    )
)
class GetMultipleDictItems(Decorator):
    """Get multiple dict items with a specific list of keys."""

    def _do_setup(self):
<<<<<<< HEAD
        if len(self.children) == 1:
            result = self.children[0].setup()
            if result.is_err():
                return result
        self.inputs["dict"] = {}
        self.inputs.reset_updated()
        return Ok(BTNodeState.IDLE)
=======
        for child in self.children:
            child.setup()
            # We have a child, so set dict to an empty dict. We're avoiding an
            # error this way because we know what we're doing, don't use this
            # gratuitously!
            self.inputs["dict"] = {}
            self.inputs.reset_updated()
        return NodeState.IDLE
>>>>>>> a1bde153

    def _do_tick(self):
        # Tick child (if any) so it can produce its output before we process it
        if len(self.children) == 1:
            result = self.children[0].tick()
            if result.is_err():
                return result

            if result.ok() == BTNodeState.FAILED:
                return Ok(BTNodeState.FAILED)
            elif result.ok() == BTNodeState.RUNNING:
                return Ok(BTNodeState.RUNNING)

        if self.inputs.is_updated("dict"):
            try:
                self.outputs["values"] = [
                    self.inputs["dict"][k] for k in self.options["keys"]
                ]
<<<<<<< HEAD
                return Ok(BTNodeState.SUCCEEDED)
=======
                return NodeState.SUCCEEDED
>>>>>>> a1bde153
            except KeyError:
                self.logdebug(
                    f"One of the key ({self.options['keys']}) is not in dict "
                    f"{str(self.inputs['dict'])}"
                )
<<<<<<< HEAD
                return Ok(BTNodeState.FAILED)
        else:
            if self.options["succeed_on_stale_data"]:
                return Ok(BTNodeState.SUCCEEDED)
            else:
                self.logdebug("No new data since last tick!")
                return Ok(BTNodeState.RUNNING)
=======
                return NodeState.FAILED
        else:
            if self.options["succeed_on_stale_data"]:
                return NodeState.SUCCEEDED
            else:
                self.logdebug("No new data since last tick!")
                return NodeState.RUNNING
>>>>>>> a1bde153

    def _do_shutdown(self):
        if len(self.children) == 1:
            result = self.children[0].shutdown()
            if result.is_err():
                return result
        return Ok(BTNodeState.SHUTDOWN)

    def _do_reset(self):
        self.outputs["values"] = None
        self.outputs.reset_updated()
<<<<<<< HEAD
        return self._do_setup()

    def _do_untick(self):
        if len(self.children) == 1:
            result = self.children[0].untick()
            if result.is_err():
                return result
        return Ok(BTNodeState.IDLE)
=======
        self._do_setup()
        self.inputs.reset_updated()
        return NodeState.IDLE

    def _do_untick(self):
        return NodeState.IDLE
>>>>>>> a1bde153


@define_bt_node(
    NodeConfig(
        version="0.1.0",
        options={"value_type": type, "dict": dict, "succeed_on_stale_data": bool},
        inputs={"key": str},
        outputs={"value": OptionRef("value_type")},
        max_children=1,
    )
)
class GetDictItemFromKey(Decorator):
    """Get a specific dict item with a key as data input."""

    def _do_setup(self):
<<<<<<< HEAD
        if len(self.children) == 1:
            result = self.children[0].setup()
            if result.is_err():
                return result
        self.inputs["key"] = ""
        self.inputs.reset_updated()
        return Ok(BTNodeState.IDLE)
=======
        for child in self.children:
            child.setup()
            # We have a child, so set key to an empty string. We're avoiding an
            # error this way because we know what we're doing, don't use this
            # gratuitously!
            self.inputs["key"] = ""
            self.inputs.reset_updated()
        return NodeState.IDLE
>>>>>>> a1bde153

    def _do_tick(self):
        # Tick child (if any) so it can produce its output before we process it
        if len(self.children) == 1:
            result = self.children[0].tick()
            if result.is_err():
                return result

            if result.ok() == BTNodeState.FAILED:
                return Ok(BTNodeState.FAILED)
            elif result.ok() == BTNodeState.RUNNING:
                return Ok(BTNodeState.RUNNING)

        if self.inputs.is_updated("key"):
            try:
                self.outputs["value"] = self.options["dict"][self.inputs["key"]]
<<<<<<< HEAD
                return Ok(BTNodeState.SUCCEEDED)
=======
                return NodeState.SUCCEEDED
>>>>>>> a1bde153
            except KeyError:
                self.logdebug(
                    f"Key {self.inputs['key']} is not in dict {str(self.options['dict'])}"
                )
<<<<<<< HEAD
                return Ok(BTNodeState.FAILED)
        else:
            if self.options["succeed_on_stale_data"]:
                return Ok(BTNodeState.SUCCEEDED)
            else:
                self.logdebug("No new data since last tick!")
                return Ok(BTNodeState.RUNNING)
=======
                return NodeState.FAILED
        else:
            if self.options["succeed_on_stale_data"]:
                return NodeState.SUCCEEDED
            else:
                self.logdebug("No new data since last tick!")
                return NodeState.RUNNING
>>>>>>> a1bde153

    def _do_shutdown(self):
        if len(self.children) == 1:
            result = self.children[0].shutdown()
            if result.is_err():
                return result
        return Ok(BTNodeState.SHUTDOWN)

    def _do_reset(self):
        self.outputs["value"] = None
        self.outputs.reset_updated()
<<<<<<< HEAD
        return self._do_setup()

    def _do_untick(self):
        if len(self.children) == 1:
            result = self.children[0].untick()
            if result.is_err():
                return result
        return Ok(BTNodeState.IDLE)
=======
        self._do_setup()
        self.inputs.reset_updated()
        return NodeState.IDLE

    def _do_untick(self):
        return NodeState.IDLE
>>>>>>> a1bde153


@define_bt_node(
    NodeConfig(
        version="0.1.0",
        options={"attr_type": type, "attr_name": str, "succeed_on_stale_data": bool},
        inputs={"object": object},
        outputs={"attr": OptionRef("attr_type")},
        max_children=1,
    )
)
class GetAttr(Decorator):
    """
    Get a specific attribute form a python object.

    This can also be done with nested attributes,
    e.g. the sec argument the timestamp of a
    std_msgs/msg/Header.msg can be extracted by using stamp.sec

    """

    def _do_setup(self):
<<<<<<< HEAD
        if len(self.children) == 1:
            result = self.children[0].setup()
            if result.is_err():
                return result
        self.inputs["object"] = ""
        self.inputs.reset_updated()
        return Ok(BTNodeState.IDLE)
=======
        for child in self.children:
            child.setup()
            # We have a child, so set object to an empty object. We're avoiding an
            # error this way because we know what we're doing, don't use this
            # gratuitously!
            self.inputs["object"] = object()
            self.inputs.reset_updated()
        return NodeState.IDLE
>>>>>>> a1bde153

    def _do_tick(self):
        # Tick child (if any) so it can produce its output before we process it
        if len(self.children) == 1:
            result = self.children[0].tick()
            if result.is_err():
                return result

            if result.ok() == BTNodeState.FAILED:
                return Ok(BTNodeState.FAILED)
            elif result.ok() == BTNodeState.RUNNING:
                return Ok(BTNodeState.RUNNING)

        if self.inputs.is_updated("object"):
            try:
                # TODO Maybe it would be nice to allow for calling 0-argument functions this way?
                self.outputs["attr"] = rgetattr(
                    self.inputs["object"], self.options["attr_name"]
                )
<<<<<<< HEAD
                return Ok(BTNodeState.SUCCEEDED)
=======
                return NodeState.SUCCEEDED
>>>>>>> a1bde153
            except AttributeError:
                self.logdebug(
                    f"Object {self.inputs['object']} does not have attribute "
                    f"{self.options['attr_name']}"
                )
<<<<<<< HEAD
                return Ok(BTNodeState.FAILED)
        else:
            if self.options["succeed_on_stale_data"]:
                return Ok(BTNodeState.SUCCEEDED)
            else:
                self.logdebug("No new data since last tick!")
                return Ok(BTNodeState.RUNNING)
=======
                return NodeState.FAILED
        else:
            if self.options["succeed_on_stale_data"]:
                return NodeState.SUCCEEDED
            else:
                self.logdebug("No new data since last tick!")
                return NodeState.RUNNING
>>>>>>> a1bde153

    def _do_shutdown(self):
        if len(self.children) == 1:
            result = self.children[0].shutdown()
            if result.is_err():
                return result
        return Ok(BTNodeState.SHUTDOWN)

    def _do_reset(self):
        self.outputs["attr"] = None
        self.outputs.reset_updated()
<<<<<<< HEAD
        return self._do_setup()

    def _do_untick(self):
        if len(self.children) == 1:
            result = self.children[0].untick()
            if result.is_err():
                return result
        return Ok(BTNodeState.IDLE)
=======
        self._do_setup()
        self.inputs.reset_updated()
        return NodeState.IDLE

    def _do_untick(self):
        return NodeState.IDLE
>>>>>>> a1bde153
<|MERGE_RESOLUTION|>--- conflicted
+++ resolved
@@ -27,11 +27,7 @@
 # POSSIBILITY OF SUCH DAMAGE.
 """BT nodes to get values from containers and other nodes."""
 
-<<<<<<< HEAD
 from result import Ok, Err
-=======
-from ros_bt_py_interfaces.msg import NodeState
->>>>>>> a1bde153
 
 from ros_bt_py.node import Decorator, define_bt_node, BTNodeState
 from ros_bt_py.node_config import NodeConfig, OptionRef
@@ -58,7 +54,6 @@
     """
 
     def _do_setup(self):
-<<<<<<< HEAD
         if len(self.children) == 1:
             result = self.children[0].setup()
             if result.is_err():
@@ -66,16 +61,6 @@
         self.inputs["list"] = []
         self.inputs.reset_updated()
         return Ok(BTNodeState.IDLE)
-=======
-        for child in self.children:
-            child.setup()
-            # We have a child, so set list to an empty list. We're avoiding an
-            # error this way because we know what we're doing, don't use this
-            # gratuitously!
-            self.inputs["list"] = []
-            self.inputs.reset_updated()
-        return NodeState.IDLE
->>>>>>> a1bde153
 
     def _do_tick(self):
         # Tick child (if any) so it can produce its output before we process it
@@ -92,37 +77,22 @@
         if self.inputs.is_updated("list"):
             try:
                 self.outputs["item"] = self.inputs["list"][self.options["index"]]
-<<<<<<< HEAD
-                return Ok(BTNodeState.SUCCEEDED)
-=======
-                return NodeState.SUCCEEDED
->>>>>>> a1bde153
+                return Ok(BTNodeState.SUCCEEDED)
             except IndexError:
                 self.logerr(
                     "List index %d out of bound for list %s"
                     % (self.options["index"], self.inputs["list"])
                 )
-<<<<<<< HEAD
-                return Ok(BTNodeState.FAILED)
-=======
-                return NodeState.FAILED
->>>>>>> a1bde153
+                return Ok(BTNodeState.FAILED)
         else:
             if self.options["succeed_on_stale_data"]:
                 # We don't need to check whether we have gotten any
                 # data at all, because if we hadn't the tick method
                 # would raise an error
-<<<<<<< HEAD
                 return Ok(BTNodeState.SUCCEEDED)
             else:
                 self.loginfo("No new data since last tick!")
                 return Ok(BTNodeState.RUNNING)
-=======
-                return NodeState.SUCCEEDED
-            else:
-                self.loginfo("No new data since last tick!")
-                return NodeState.RUNNING
->>>>>>> a1bde153
 
     def _do_shutdown(self):
         if len(self.children) == 1:
@@ -134,22 +104,14 @@
     def _do_reset(self):
         self.outputs["item"] = None
         self.outputs.reset_updated()
-<<<<<<< HEAD
-        return self._do_setup()
-
-    def _do_untick(self):
-        if len(self.children) == 1:
-            result = self.children[0].untick()
-            if result.is_err():
-                return result
-        return Ok(BTNodeState.IDLE)
-=======
-        self._do_setup()
-        return NodeState.IDLE
-
-    def _do_untick(self):
-        return NodeState.IDLE
->>>>>>> a1bde153
+        return self._do_setup()
+
+    def _do_untick(self):
+        if len(self.children) == 1:
+            result = self.children[0].untick()
+            if result.is_err():
+                return result
+        return Ok(BTNodeState.IDLE)
 
 
 @define_bt_node(
@@ -172,7 +134,6 @@
     """
 
     def _do_setup(self):
-<<<<<<< HEAD
         if len(self.children) == 1:
             result = self.children[0].setup()
             if result.is_err():
@@ -180,16 +141,6 @@
         self.inputs["list"] = []
         self.inputs.reset_updated()
         return Ok(BTNodeState.IDLE)
-=======
-        for child in self.children:
-            child.setup()
-            # We have a child, so set list to an empty list. We're avoiding an
-            # error this way because we know what we're doing, don't use this
-            # gratuitously!
-            self.inputs["list"] = []
-            self.inputs.reset_updated()
-        return NodeState.IDLE
->>>>>>> a1bde153
 
     def _do_tick(self):
         # Tick child (if any) so it can produce its output before we process it
@@ -206,17 +157,12 @@
         if self.inputs.is_updated("list"):
             try:
                 self.outputs["item"] = self.inputs["list"][self.inputs["index"]]
-<<<<<<< HEAD
-                return Ok(BTNodeState.SUCCEEDED)
-=======
-                return NodeState.SUCCEEDED
->>>>>>> a1bde153
+                return Ok(BTNodeState.SUCCEEDED)
             except IndexError:
                 self.logerr(
                     "List index %d out of bound for list %s"
                     % (self.options["index"], self.inputs["list"])
                 )
-<<<<<<< HEAD
                 return Ok(BTNodeState.FAILED)
         else:
             if self.options["succeed_on_stale_data"]:
@@ -227,15 +173,6 @@
             else:
                 self.loginfo("No new data since last tick!")
                 return Ok(BTNodeState.RUNNING)
-=======
-                return NodeState.FAILED
-        else:
-            if self.options["succeed_on_stale_data"]:
-                return NodeState.SUCCEEDED
-            else:
-                self.logdebug("No new data since last tick!")
-                return NodeState.RUNNING
->>>>>>> a1bde153
 
     def _do_shutdown(self):
         if len(self.children) == 1:
@@ -247,23 +184,14 @@
     def _do_reset(self):
         self.outputs["item"] = None
         self.outputs.reset_updated()
-<<<<<<< HEAD
-        return self._do_setup()
-
-    def _do_untick(self):
-        if len(self.children) == 1:
-            result = self.children[0].untick()
-            if result.is_err():
-                return result
-        return Ok(BTNodeState.IDLE)
-=======
-        self._do_setup()
-        self.inputs.reset_updated()
-        return NodeState.IDLE
-
-    def _do_untick(self):
-        return NodeState.IDLE
->>>>>>> a1bde153
+        return self._do_setup()
+
+    def _do_untick(self):
+        if len(self.children) == 1:
+            result = self.children[0].untick()
+            if result.is_err():
+                return result
+        return Ok(BTNodeState.IDLE)
 
 
 @define_bt_node(
@@ -279,7 +207,6 @@
     """Get a item with a specific key from a dict input."""
 
     def _do_setup(self):
-<<<<<<< HEAD
         if len(self.children) == 1:
             result = self.children[0].setup()
             if result.is_err():
@@ -287,16 +214,6 @@
         self.inputs["dict"] = {}
         self.inputs.reset_updated()
         return Ok(BTNodeState.IDLE)
-=======
-        for child in self.children:
-            child.setup()
-            # We have a child, so set dict to an empty dict. We're avoiding an
-            # error this way because we know what we're doing, don't use this
-            # gratuitously!
-            self.inputs["dict"] = {}
-            self.inputs.reset_updated()
-        return NodeState.IDLE
->>>>>>> a1bde153
 
     def _do_tick(self):
         # Tick child (if any) so it can produce its output before we process it
@@ -313,16 +230,11 @@
         if self.inputs.is_updated("dict"):
             try:
                 self.outputs["value"] = self.inputs["dict"][self.options["key"]]
-<<<<<<< HEAD
-                return Ok(BTNodeState.SUCCEEDED)
-=======
-                return NodeState.SUCCEEDED
->>>>>>> a1bde153
+                return Ok(BTNodeState.SUCCEEDED)
             except KeyError:
                 self.logdebug(
                     f"Key {self.options['key']} is not in dict {str(self.inputs['dict'])}"
                 )
-<<<<<<< HEAD
                 return Ok(BTNodeState.FAILED)
         else:
             if self.options["succeed_on_stale_data"]:
@@ -330,15 +242,6 @@
             else:
                 self.logdebug("No new data since last tick!")
                 return Ok(BTNodeState.RUNNING)
-=======
-                return NodeState.FAILED
-        else:
-            if self.options["succeed_on_stale_data"]:
-                return NodeState.SUCCEEDED
-            else:
-                self.logdebug("No new data since last tick!")
-                return NodeState.RUNNING
->>>>>>> a1bde153
 
     def _do_shutdown(self):
         if len(self.children) == 1:
@@ -350,23 +253,14 @@
     def _do_reset(self):
         self.outputs["value"] = None
         self.outputs.reset_updated()
-<<<<<<< HEAD
-        return self._do_setup()
-
-    def _do_untick(self):
-        if len(self.children) == 1:
-            result = self.children[0].untick()
-            if result.is_err():
-                return result
-        return Ok(BTNodeState.IDLE)
-=======
-        self._do_setup()
-        self.inputs.reset_updated()
-        return NodeState.IDLE
-
-    def _do_untick(self):
-        return NodeState.IDLE
->>>>>>> a1bde153
+        return self._do_setup()
+
+    def _do_untick(self):
+        if len(self.children) == 1:
+            result = self.children[0].untick()
+            if result.is_err():
+                return result
+        return Ok(BTNodeState.IDLE)
 
 
 @define_bt_node(
@@ -382,7 +276,6 @@
     """Get multiple dict items with a specific list of keys."""
 
     def _do_setup(self):
-<<<<<<< HEAD
         if len(self.children) == 1:
             result = self.children[0].setup()
             if result.is_err():
@@ -390,16 +283,6 @@
         self.inputs["dict"] = {}
         self.inputs.reset_updated()
         return Ok(BTNodeState.IDLE)
-=======
-        for child in self.children:
-            child.setup()
-            # We have a child, so set dict to an empty dict. We're avoiding an
-            # error this way because we know what we're doing, don't use this
-            # gratuitously!
-            self.inputs["dict"] = {}
-            self.inputs.reset_updated()
-        return NodeState.IDLE
->>>>>>> a1bde153
 
     def _do_tick(self):
         # Tick child (if any) so it can produce its output before we process it
@@ -418,17 +301,12 @@
                 self.outputs["values"] = [
                     self.inputs["dict"][k] for k in self.options["keys"]
                 ]
-<<<<<<< HEAD
-                return Ok(BTNodeState.SUCCEEDED)
-=======
-                return NodeState.SUCCEEDED
->>>>>>> a1bde153
+                return Ok(BTNodeState.SUCCEEDED)
             except KeyError:
                 self.logdebug(
                     f"One of the key ({self.options['keys']}) is not in dict "
                     f"{str(self.inputs['dict'])}"
                 )
-<<<<<<< HEAD
                 return Ok(BTNodeState.FAILED)
         else:
             if self.options["succeed_on_stale_data"]:
@@ -436,15 +314,6 @@
             else:
                 self.logdebug("No new data since last tick!")
                 return Ok(BTNodeState.RUNNING)
-=======
-                return NodeState.FAILED
-        else:
-            if self.options["succeed_on_stale_data"]:
-                return NodeState.SUCCEEDED
-            else:
-                self.logdebug("No new data since last tick!")
-                return NodeState.RUNNING
->>>>>>> a1bde153
 
     def _do_shutdown(self):
         if len(self.children) == 1:
@@ -456,23 +325,14 @@
     def _do_reset(self):
         self.outputs["values"] = None
         self.outputs.reset_updated()
-<<<<<<< HEAD
-        return self._do_setup()
-
-    def _do_untick(self):
-        if len(self.children) == 1:
-            result = self.children[0].untick()
-            if result.is_err():
-                return result
-        return Ok(BTNodeState.IDLE)
-=======
-        self._do_setup()
-        self.inputs.reset_updated()
-        return NodeState.IDLE
-
-    def _do_untick(self):
-        return NodeState.IDLE
->>>>>>> a1bde153
+        return self._do_setup()
+
+    def _do_untick(self):
+        if len(self.children) == 1:
+            result = self.children[0].untick()
+            if result.is_err():
+                return result
+        return Ok(BTNodeState.IDLE)
 
 
 @define_bt_node(
@@ -488,7 +348,6 @@
     """Get a specific dict item with a key as data input."""
 
     def _do_setup(self):
-<<<<<<< HEAD
         if len(self.children) == 1:
             result = self.children[0].setup()
             if result.is_err():
@@ -496,16 +355,6 @@
         self.inputs["key"] = ""
         self.inputs.reset_updated()
         return Ok(BTNodeState.IDLE)
-=======
-        for child in self.children:
-            child.setup()
-            # We have a child, so set key to an empty string. We're avoiding an
-            # error this way because we know what we're doing, don't use this
-            # gratuitously!
-            self.inputs["key"] = ""
-            self.inputs.reset_updated()
-        return NodeState.IDLE
->>>>>>> a1bde153
 
     def _do_tick(self):
         # Tick child (if any) so it can produce its output before we process it
@@ -522,16 +371,11 @@
         if self.inputs.is_updated("key"):
             try:
                 self.outputs["value"] = self.options["dict"][self.inputs["key"]]
-<<<<<<< HEAD
-                return Ok(BTNodeState.SUCCEEDED)
-=======
-                return NodeState.SUCCEEDED
->>>>>>> a1bde153
+                return Ok(BTNodeState.SUCCEEDED)
             except KeyError:
                 self.logdebug(
                     f"Key {self.inputs['key']} is not in dict {str(self.options['dict'])}"
                 )
-<<<<<<< HEAD
                 return Ok(BTNodeState.FAILED)
         else:
             if self.options["succeed_on_stale_data"]:
@@ -539,15 +383,6 @@
             else:
                 self.logdebug("No new data since last tick!")
                 return Ok(BTNodeState.RUNNING)
-=======
-                return NodeState.FAILED
-        else:
-            if self.options["succeed_on_stale_data"]:
-                return NodeState.SUCCEEDED
-            else:
-                self.logdebug("No new data since last tick!")
-                return NodeState.RUNNING
->>>>>>> a1bde153
 
     def _do_shutdown(self):
         if len(self.children) == 1:
@@ -559,23 +394,14 @@
     def _do_reset(self):
         self.outputs["value"] = None
         self.outputs.reset_updated()
-<<<<<<< HEAD
-        return self._do_setup()
-
-    def _do_untick(self):
-        if len(self.children) == 1:
-            result = self.children[0].untick()
-            if result.is_err():
-                return result
-        return Ok(BTNodeState.IDLE)
-=======
-        self._do_setup()
-        self.inputs.reset_updated()
-        return NodeState.IDLE
-
-    def _do_untick(self):
-        return NodeState.IDLE
->>>>>>> a1bde153
+        return self._do_setup()
+
+    def _do_untick(self):
+        if len(self.children) == 1:
+            result = self.children[0].untick()
+            if result.is_err():
+                return result
+        return Ok(BTNodeState.IDLE)
 
 
 @define_bt_node(
@@ -598,7 +424,6 @@
     """
 
     def _do_setup(self):
-<<<<<<< HEAD
         if len(self.children) == 1:
             result = self.children[0].setup()
             if result.is_err():
@@ -606,16 +431,6 @@
         self.inputs["object"] = ""
         self.inputs.reset_updated()
         return Ok(BTNodeState.IDLE)
-=======
-        for child in self.children:
-            child.setup()
-            # We have a child, so set object to an empty object. We're avoiding an
-            # error this way because we know what we're doing, don't use this
-            # gratuitously!
-            self.inputs["object"] = object()
-            self.inputs.reset_updated()
-        return NodeState.IDLE
->>>>>>> a1bde153
 
     def _do_tick(self):
         # Tick child (if any) so it can produce its output before we process it
@@ -635,17 +450,12 @@
                 self.outputs["attr"] = rgetattr(
                     self.inputs["object"], self.options["attr_name"]
                 )
-<<<<<<< HEAD
-                return Ok(BTNodeState.SUCCEEDED)
-=======
-                return NodeState.SUCCEEDED
->>>>>>> a1bde153
+                return Ok(BTNodeState.SUCCEEDED)
             except AttributeError:
                 self.logdebug(
                     f"Object {self.inputs['object']} does not have attribute "
                     f"{self.options['attr_name']}"
                 )
-<<<<<<< HEAD
                 return Ok(BTNodeState.FAILED)
         else:
             if self.options["succeed_on_stale_data"]:
@@ -653,15 +463,6 @@
             else:
                 self.logdebug("No new data since last tick!")
                 return Ok(BTNodeState.RUNNING)
-=======
-                return NodeState.FAILED
-        else:
-            if self.options["succeed_on_stale_data"]:
-                return NodeState.SUCCEEDED
-            else:
-                self.logdebug("No new data since last tick!")
-                return NodeState.RUNNING
->>>>>>> a1bde153
 
     def _do_shutdown(self):
         if len(self.children) == 1:
@@ -673,20 +474,11 @@
     def _do_reset(self):
         self.outputs["attr"] = None
         self.outputs.reset_updated()
-<<<<<<< HEAD
-        return self._do_setup()
-
-    def _do_untick(self):
-        if len(self.children) == 1:
-            result = self.children[0].untick()
-            if result.is_err():
-                return result
-        return Ok(BTNodeState.IDLE)
-=======
-        self._do_setup()
-        self.inputs.reset_updated()
-        return NodeState.IDLE
-
-    def _do_untick(self):
-        return NodeState.IDLE
->>>>>>> a1bde153
+        return self._do_setup()
+
+    def _do_untick(self):
+        if len(self.children) == 1:
+            result = self.children[0].untick()
+            if result.is_err():
+                return result
+        return Ok(BTNodeState.IDLE)