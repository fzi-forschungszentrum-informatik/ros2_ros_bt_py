--- conflicted
+++ resolved
@@ -33,12 +33,8 @@
 from rclpy.duration import Duration
 from rclpy.time import Time
 
-<<<<<<< HEAD
+from ros_bt_py.custom_types import RosServiceName, RosServiceType
 from ros_bt_py.helpers import BTNodeState
-=======
-from ros_bt_py.custom_types import RosServiceName, RosServiceType
-from ros_bt_py_interfaces.msg import NodeState
->>>>>>> a1bde153
 from ros_bt_py_interfaces.msg import UtilityBounds
 
 from ros_bt_py.debug_manager import DebugManager
@@ -107,42 +103,13 @@
             ros_node=ros_node,
         )
 
-<<<<<<< HEAD
+        self._service_type = self.options["service_type"].get_type_obj()
+
+        self._request_type = self._service_type.Request
+        self._response_type = self._service_type.Response
+
         node_inputs: Dict[str, Any] = {}
         node_outputs: Dict[str, Any] = {}
-        try:
-            self._request_type = getattr(self.options["service_type"], "Request")
-            if inspect.isclass(self._request_type):
-                msg = self._request_type()
-                for field in msg._fields_and_field_types:
-                    node_inputs[field] = type(getattr(msg, field))
-                self.passthrough = False
-            else:
-                node_inputs["in"] = self.options["service_type"]
-        except AttributeError:
-            node_inputs["in"] = self.options["service_type"]
-            self.logwarn(f"Non message type passed to: {self.name}")
-
-        try:
-            self._response_type = getattr(self.options["service_type"], "Response")
-            if inspect.isclass(self._response_type):
-                msg = self._response_type()
-                for field in msg._fields_and_field_types:
-                    node_outputs[field] = type(getattr(msg, field))
-                self.passthrough = False
-            else:
-                node_outputs["out"] = self.options["service_type"]
-        except AttributeError:
-            node_outputs["out"] = self.options["service_type"]
-            self.logwarn(f"Non message type passed to: {self.name}")
-=======
-        self._service_type = self.options["service_type"].get_type_obj()
-
-        self._request_type = self._service_type.Request
-        self._response_type = self._service_type.Response
-
-        node_inputs = {}
-        node_outputs = {}
 
         request_msg = self._request_type()
         for field in request_msg._fields_and_field_types:
@@ -151,7 +118,6 @@
         response_msg = self._response_type()
         for field in response_msg._fields_and_field_types:
             node_outputs[field] = get_message_field_type(response_msg, field)
->>>>>>> a1bde153
 
         node_config_extend_result = self.node_config.extend(
             NodeConfig(
@@ -186,11 +152,7 @@
                 )
             )
 
-<<<<<<< HEAD
-        return Ok(BTNodeState.IDLE)
-=======
-        return NodeState.IDLE
->>>>>>> a1bde153
+        return Ok(BTNodeState.IDLE)
 
     def _do_reset(self) -> Result[BTNodeState, BehaviorTreeException]:
         if self._service_client is not None:
@@ -202,19 +164,7 @@
         for k, v in self._response_type.get_fields_and_field_types().items():
             self.outputs[k] = None
 
-<<<<<<< HEAD
-        return Ok(BTNodeState.IDLE)
-=======
-        return NodeState.IDLE
-
-    def _do_tick(self):
-        if self.simulate_tick:
-            self.logdebug(f"Simulating tick. {self.name} is not executing!")
-            if self.succeed_always:
-                return NodeState.SUCCEEDED
-
-            return NodeState.RUNNING
->>>>>>> a1bde153
+        return Ok(BTNodeState.IDLE)
 
     def _do_tick(self) -> Result[BTNodeState, BehaviorTreeException]:
         # If the service name changed
@@ -230,11 +180,7 @@
                 )
             else:
                 self.logerr(f"No ROS node available for node: {self.name}!")
-<<<<<<< HEAD
                 return Ok(BTNodeState.FAILED)
-=======
-                return NodeState.FAILED
->>>>>>> a1bde153
         # If theres' no service call in-flight, and we have already reported
         # the result (see below), start a new call and save the request
         if self._service_request_future is None:
@@ -273,19 +219,11 @@
                     f"{self._last_request} timed out after {seconds_since_call} seconds"
                 )
                 self._service_request_future.cancel()
-<<<<<<< HEAD
                 return Ok(BTNodeState.FAILED)
 
             return Ok(BTNodeState.RUNNING)
         else:
             new_state = BTNodeState.SUCCEEDED
-=======
-                return NodeState.FAILED
-
-            return NodeState.RUNNING
-        else:
-            new_state = NodeState.SUCCEEDED
->>>>>>> a1bde153
             if self._service_request_future.done():
                 res = self._service_request_future.result()
                 if res is None:
@@ -294,11 +232,7 @@
                 for k, v in fields:
                     self.outputs[k] = getattr(res, k)
             if self._service_request_future.cancelled():
-<<<<<<< HEAD
                 new_state = BTNodeState.FAILED
-=======
-                new_state = NodeState.FAILED
->>>>>>> a1bde153
             self._service_request_future = None
             self._reported_result = True
             return Ok(new_state)
@@ -310,11 +244,7 @@
         ):
             self._service_request_future.cancel()
         self._service_request_future = None
-<<<<<<< HEAD
-        return Ok(BTNodeState.IDLE)
-=======
-        return NodeState.IDLE
->>>>>>> a1bde153
+        return Ok(BTNodeState.IDLE)
 
     def _do_shutdown(self) -> Result[BTNodeState, BehaviorTreeException]:
         self._service_request_future = None
@@ -366,9 +296,6 @@
 class WaitForService(Leaf):
     """Wait for a service to be available, fails if this wait times out."""
 
-<<<<<<< HEAD
-    def _do_setup(self) -> Result[BTNodeState, BehaviorTreeException]:
-=======
     def __init__(
         self,
         options=None,
@@ -376,8 +303,6 @@
         subtree_manager=None,
         name=None,
         ros_node=None,
-        succeed_always=False,
-        simulate_tick=False,
     ):
         super().__init__(
             options,
@@ -385,15 +310,12 @@
             subtree_manager,
             name,
             ros_node,
-            succeed_always,
-            simulate_tick,
         )
 
         self._service_type = self.options["service_type"].get_type_obj()
         self._service_name = self.options["service_name"].name
 
-    def _do_setup(self):
->>>>>>> a1bde153
+    def _do_setup(self) -> Result[BTNodeState, BehaviorTreeException]:
         if not self.has_ros_node:
             self.logerr("Not ROS node reference available!")
             return Err(BehaviorTreeException("No ROS node reference available!"))
@@ -404,23 +326,10 @@
         self._last_service_call_time: Optional[Time] = None
         return Ok(BTNodeState.IDLE)
 
-<<<<<<< HEAD
     def _do_tick(self) -> Result[BTNodeState, BehaviorTreeException]:
 
         if self._service_client.service_is_ready():
             return Ok(BTNodeState.SUCCEEDED)
-=======
-    def _do_tick(self):
-        if self.simulate_tick:
-            self.logdebug(f"Simulating tick. {self.name} is not executing!")
-            if self.succeed_always:
-                return NodeState.SUCCEEDED
-
-            return NodeState.RUNNING
-
-        if self._service_client.service_is_ready():
-            return NodeState.SUCCEEDED
->>>>>>> a1bde153
         else:
             if self._last_service_call_time is None:
                 self._last_service_call_time = self.ros_node.get_clock().now()
@@ -431,31 +340,17 @@
             if (elapsed_time.nanoseconds / 1e9) > self.options[
                 "wait_for_service_seconds"
             ]:
-<<<<<<< HEAD
                 return Ok(BTNodeState.FAILED)
             else:
                 return Ok(BTNodeState.RUNNING)
-=======
-                return NodeState.FAILED
-            else:
-                return NodeState.RUNNING
->>>>>>> a1bde153
 
     def _do_untick(self) -> Result[BTNodeState, BehaviorTreeException]:
         self._last_service_call_time = None
-<<<<<<< HEAD
-        return Ok(BTNodeState.IDLE)
-=======
-        return NodeState.IDLE
->>>>>>> a1bde153
+        return Ok(BTNodeState.IDLE)
 
     def _do_reset(self) -> Result[BTNodeState, BehaviorTreeException]:
         self._last_service_call_time = None
-<<<<<<< HEAD
-        return Ok(BTNodeState.IDLE)
-=======
-        return NodeState.IDLE
->>>>>>> a1bde153
+        return Ok(BTNodeState.IDLE)
 
     def _do_shutdown(self) -> Result[BTNodeState, BehaviorTreeException]:
         if self.has_ros_node and self._ros_node.destroy_client(self._service_client):
@@ -481,9 +376,6 @@
 class WaitForServiceInput(Leaf):
     """Wait for a service to be available, fails if this wait times out."""
 
-<<<<<<< HEAD
-    def _do_setup(self) -> Result[BTNodeState, BehaviorTreeException]:
-=======
     def __init__(
         self,
         options=None,
@@ -491,8 +383,6 @@
         subtree_manager=None,
         name=None,
         ros_node=None,
-        succeed_always=False,
-        simulate_tick=False,
     ):
         super().__init__(
             options,
@@ -500,14 +390,11 @@
             subtree_manager,
             name,
             ros_node,
-            succeed_always,
-            simulate_tick,
         )
 
         self._service_type = self.options["service_type"].get_type_obj()
 
-    def _do_setup(self):
->>>>>>> a1bde153
+    def _do_setup(self) -> Result[BTNodeState, BehaviorTreeException]:
         if not self.has_ros_node:
             self.logerr("Not ROS node reference available!")
             return Err(BehaviorTreeException("No ROS node reference available!"))
@@ -516,29 +403,14 @@
         self._last_service_call_time: Optional[Time] = None
         return Ok(BTNodeState.IDLE)
 
-<<<<<<< HEAD
     def _do_tick(self) -> Result[BTNodeState, BehaviorTreeException]:
-=======
-    def _do_tick(self):
-        if self.simulate_tick:
-            self.logdebug(f"Simulating tick. {self.name} is not executing!")
-            if self.succeed_always:
-                return NodeState.SUCCEEDED
-
-            return NodeState.RUNNING
-
->>>>>>> a1bde153
         if self._service_client is None:
             self._service_client = self.ros_node.create_client(
                 self.inputs["service_name"], self._service_type
             )
 
         if self._service_client.service_is_ready():
-<<<<<<< HEAD
             return Ok(BTNodeState.SUCCEEDED)
-=======
-            return NodeState.SUCCEEDED
->>>>>>> a1bde153
         else:
             if self._last_service_call_time is None:
                 self._last_service_call_time = self.ros_node.get_clock().now()
@@ -549,23 +421,13 @@
             if (elapsed_time.nanoseconds / 1e9) > self.options[
                 "wait_for_service_seconds"
             ]:
-<<<<<<< HEAD
                 return Ok(BTNodeState.FAILED)
             else:
                 return Ok(BTNodeState.RUNNING)
-=======
-                return NodeState.FAILED
-            else:
-                return NodeState.RUNNING
->>>>>>> a1bde153
 
     def _do_untick(self) -> Result[BTNodeState, BehaviorTreeException]:
         self._last_service_call_time = None
-<<<<<<< HEAD
-        return Ok(BTNodeState.IDLE)
-=======
-        return NodeState.IDLE
->>>>>>> a1bde153
+        return Ok(BTNodeState.IDLE)
 
     def _do_reset(self) -> Result[BTNodeState, BehaviorTreeException]:
         if self._service_client is not None:
@@ -573,11 +435,7 @@
                 return Err(BehaviorTreeException("Could not destroy service client!"))
             self._service_client = None
         self._last_service_call_time = None
-<<<<<<< HEAD
-        return Ok(BTNodeState.IDLE)
-=======
-        return NodeState.IDLE
->>>>>>> a1bde153
+        return Ok(BTNodeState.IDLE)
 
     def _do_shutdown(self) -> Result[BTNodeState, BehaviorTreeException]:
         self._last_service_call_time = None
@@ -725,22 +583,14 @@
             and self.options["fail_if_not_available"]
         ):
             self._service_available = False
-<<<<<<< HEAD
             return Ok(BTNodeState.BROKEN)
-=======
-            return NodeState.BROKEN
->>>>>>> a1bde153
 
         self._last_service_call_time: Optional[Time] = None
         self._service_request_future: Optional[Future] = None
         self._last_request = None
         self._reported_result: bool = False
         self.set_output_none()
-<<<<<<< HEAD
-        return Ok(BTNodeState.IDLE)
-=======
-        return NodeState.IDLE
->>>>>>> a1bde153
+        return Ok(BTNodeState.IDLE)
 
     def _do_reset(self) -> Result[BTNodeState, BehaviorTreeException]:
         if (
@@ -753,27 +603,12 @@
         self._last_request = None
         self._reported_result: bool = False
         self.set_output_none()
-<<<<<<< HEAD
         return Ok(BTNodeState.IDLE)
 
     def _do_tick(self) -> Result[BTNodeState, BehaviorTreeException]:
 
         if not self._service_available or self._service_client is None:
             return Ok(BTNodeState.FAILED)
-=======
-        return NodeState.IDLE
-
-    def _do_tick(self):
-        if self.simulate_tick:
-            self.logdebug(f"Simulating tick. {self.name} is not executing!")
-            if self.succeed_always:
-                return NodeState.SUCCEEDED
-
-            return NodeState.RUNNING
-
-        if not self._service_available or self._service_client is None:
-            return NodeState.FAILED
->>>>>>> a1bde153
         # If theres' no service call in-flight, and we have already reported
         # the result (see below), start a new call and save the request
         if self._service_request_future is None:
@@ -788,20 +623,12 @@
 
         if self._service_request_future is None:
             self.logerr("Service request future is unexpecedly none!")
-<<<<<<< HEAD
             return Ok(BTNodeState.FAILED)
-=======
-            return NodeState.FAILED
->>>>>>> a1bde153
 
         if self._service_request_future.cancelled():
             self.logdebug("Service request was cancelled!")
             self._service_request_future = None
-<<<<<<< HEAD
             return Ok(BTNodeState.FAILED)
-=======
-            return NodeState.FAILURE
->>>>>>> a1bde153
 
         if not self._service_request_future.done():
             # If the call takes longer than the specified timeout, abort the
@@ -822,7 +649,6 @@
                 )
                 self._service_request_future.cancel()
                 self._service_request_future = None
-<<<<<<< HEAD
                 return Ok(BTNodeState.FAILED)
 
             return Ok(BTNodeState.RUNNING)
@@ -831,16 +657,6 @@
                 new_state = BTNodeState.SUCCEEDED
             else:
                 new_state = BTNodeState.FAILED
-=======
-                return NodeState.FAILED
-
-            return NodeState.RUNNING
-        else:
-            if self.set_outputs():
-                new_state = NodeState.SUCCEEDED
-            else:
-                new_state = NodeState.FAILED
->>>>>>> a1bde153
             self._reported_result = True
             self._service_request_future = None
             return Ok(new_state)
@@ -851,16 +667,12 @@
             and not self._service_request_future.done()
         ):
             self._service_request_future.cancel()
-<<<<<<< HEAD
         return Ok(BTNodeState.IDLE)
 
     def _do_shutdown(self) -> Result[BTNodeState, BehaviorTreeException]:
         reset_result = self._do_reset()
         if reset_result.is_err():
             return reset_result
-=======
-        return NodeState.IDLE
->>>>>>> a1bde153
 
         if self._service_client is not None:
             self.ros_node.destroy_client(self._service_client)
@@ -890,13 +702,8 @@
                 )
             )
 
-<<<<<<< HEAD
-        self.logdebug(f"Service {self.options['service_name']} is unavailable")
+        self.logdebug(f"Service {self._service_name} is unavailable")
         return Ok(UtilityBounds(can_execute=False))
-=======
-        self.logdebug(f"Service {self._service_name} is unavailable")
-        return UtilityBounds(can_execute=False)
->>>>>>> a1bde153
 
 
 @define_bt_node(
@@ -963,7 +770,7 @@
 
         node_inputs = {}
         node_outputs = {}
-
+        
         request_msg = self._request_type()
         for field in request_msg._fields_and_field_types:
             node_inputs[field] = get_message_field_type(request_msg, field)
@@ -1009,11 +816,7 @@
                 )
             )
 
-<<<<<<< HEAD
-        return Ok(BTNodeState.IDLE)
-=======
-        return NodeState.IDLE
->>>>>>> a1bde153
+        return Ok(BTNodeState.IDLE)
 
     def _do_reset(self) -> Result[BTNodeState, BehaviorTreeException]:
         if self._service_client is not None:
@@ -1027,21 +830,9 @@
         for k, v in self._response_type.get_fields_and_field_types().items():
             self.outputs[k] = None
 
-<<<<<<< HEAD
         return Ok(BTNodeState.IDLE)
 
     def _do_tick(self) -> Result[BTNodeState, BehaviorTreeException]:
-=======
-        return NodeState.IDLE
-
-    def _do_tick(self):
-        if self.simulate_tick:
-            self.logdebug(f"Simulating tick. {self.name} is not executing!")
-            if self.succeed_always:
-                return NodeState.SUCCEEDED
-
-            return NodeState.RUNNING
->>>>>>> a1bde153
 
         # TODO Can't this be in `_do_setup`?
         if self._service_client is None:
@@ -1052,14 +843,9 @@
                     callback_group=ReentrantCallbackGroup(),
                 )
             else:
-<<<<<<< HEAD
                 msg = f"No ROS node available for node: {self.name}!"
                 self.logerr(msg)
                 return Err(BehaviorTreeException(msg))
-=======
-                self.logerr(f"No ROS node available for node: {self.name}!")
-                return NodeState.FAILED
->>>>>>> a1bde153
         # If theres' no service call in-flight, and we have already reported
         # the result (see below), start a new call and save the request
         if self._service_request_future is None:
@@ -1092,9 +878,8 @@
             ).nanoseconds / 1e9
 
             if seconds_since_call > self.options["wait_for_response_seconds"]:
-<<<<<<< HEAD
                 self.logwarn(
-                    f"Service call to {self.options['service_name']} with request "
+                    f"Service call to {self._service_name} with request "
                     f"{self._last_request} timed out after {seconds_since_call} seconds"
                 )
                 self._service_request_future.cancel()
@@ -1103,18 +888,6 @@
             return Ok(BTNodeState.RUNNING)
         else:
             new_state = BTNodeState.SUCCEEDED
-=======
-                self.logerr(
-                    f"Service call to {self._service_name} with request "
-                    f"{self._last_request} timed out after {seconds_since_call} seconds"
-                )
-                self._service_request_future.cancel()
-                return NodeState.FAILED
-
-            return NodeState.RUNNING
-        else:
-            new_state = NodeState.SUCCEEDED
->>>>>>> a1bde153
             if self._service_request_future.done():
                 res = self._service_request_future.result()
                 fields = res.get_fields_and_field_types().items()
@@ -1122,11 +895,7 @@
                     self.outputs[k] = getattr(res, k)
 
             if self._service_request_future.cancelled():
-<<<<<<< HEAD
                 new_state = BTNodeState.FAILED
-=======
-                new_state = NodeState.FAILED
->>>>>>> a1bde153
 
             self._service_request_future = None
             self._reported_result = True
@@ -1138,11 +907,7 @@
             and not self._service_request_future.done()
         ):
             self._service_request_future.cancel()
-<<<<<<< HEAD
-        return Ok(BTNodeState.IDLE)
-=======
-        return NodeState.IDLE
->>>>>>> a1bde153
+        return Ok(BTNodeState.IDLE)
 
     def _do_shutdown(self) -> Result[BTNodeState, BehaviorTreeException]:
         if self._service_client is not None:
@@ -1152,13 +917,8 @@
 
     def _do_calculate_utility(self) -> Result[UtilityBounds, BehaviorTreeException]:
         if not self.has_ros_node or self._service_client is None:
-<<<<<<< HEAD
             msg = (
-                f"Unable to check for service {self.options['service_name']}, "
-=======
-            self.loginfo(
                 f"Unable to check for service {self._service_name}, "
->>>>>>> a1bde153
                 "ros node available!"
             )
             self.loginfo(msg)
@@ -1179,10 +939,5 @@
                 )
             )
 
-<<<<<<< HEAD
-        self.loginfo(f"Service {self.options['service_name']} is unavailable")
-        return Ok(UtilityBounds(can_execute=False))
-=======
         self.loginfo(f"Service {self._service_name} is unavailable")
-        return UtilityBounds(can_execute=False)
->>>>>>> a1bde153
+        return Ok(UtilityBounds(can_execute=False))