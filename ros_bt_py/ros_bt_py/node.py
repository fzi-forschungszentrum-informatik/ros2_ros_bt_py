# Copyright 2023 FZI Forschungszentrum Informatik
#
# Redistribution and use in source and binary forms, with or without
# modification, are permitted provided that the following conditions are met:
#
#    * Redistributions of source code must retain the above copyright
#      notice, this list of conditions and the following disclaimer.
#
#    * Redistributions in binary form must reproduce the above copyright
#      notice, this list of conditions and the following disclaimer in the
#      documentation and/or other materials provided with the distribution.
#
#    * Neither the name of the FZI Forschungszentrum Informatik nor the names of its
#      contributors may be used to endorse or promote products derived from
#      this software without specific prior written permission.
#
# THIS SOFTWARE IS PROVIDED BY THE COPYRIGHT HOLDERS AND CONTRIBUTORS "AS IS"
# AND ANY EXPRESS OR IMPLIED WARRANTIES, INCLUDING, BUT NOT LIMITED TO, THE
# IMPLIED WARRANTIES OF MERCHANTABILITY AND FITNESS FOR A PARTICULAR PURPOSE
# ARE DISCLAIMED. IN NO EVENT SHALL THE COPYRIGHT HOLDER OR CONTRIBUTORS BE
# LIABLE FOR ANY DIRECT, INDIRECT, INCIDENTAL, SPECIAL, EXEMPLARY, OR
# CONSEQUENTIAL DAMAGES (INCLUDING, BUT NOT LIMITED TO, PROCUREMENT OF
# SUBSTITUTE GOODS OR SERVICES; LOSS OF USE, DATA, OR PROFITS; OR BUSINESS
# INTERRUPTION) HOWEVER CAUSED AND ON ANY THEORY OF LIABILITY, WHETHER IN
# CONTRACT, STRICT LIABILITY, OR TORT (INCLUDING NEGLIGENCE OR OTHERWISE)
# ARISING IN ANY WAY OUT OF THE USE OF THIS SOFTWARE, EVEN IF ADVISED OF THE
# POSSIBILITY OF SUCH DAMAGE.
"""Module defining the Node class and helper functions representing a node in the behavior tree."""

from contextlib import contextmanager
from copy import deepcopy

from result import Err, Ok, Result, as_result

import importlib
import re
from typing import Type, List, Dict, Optional

import rclpy
import rclpy.logging
from rclpy.node import Node as ROSNode

from ros_bt_py_interfaces.msg import Node as NodeMsg
from ros_bt_py_interfaces.msg import NodeData as NodeDataMsg
from ros_bt_py_interfaces.msg import NodeDataLocation, NodeDataWiring
from ros_bt_py_interfaces.msg import Tree
from ros_bt_py_interfaces.msg import UtilityBounds
from typeguard import typechecked

from ros_bt_py.debug_manager import DebugManager
from ros_bt_py.subtree_manager import SubtreeManager
from ros_bt_py.exceptions import BehaviorTreeException, NodeStateError, NodeConfigError
from ros_bt_py.node_data import NodeData, NodeDataMap
from ros_bt_py.node_config import NodeConfig, OptionRef
from ros_bt_py.helpers import BTNodeState, get_default_value, json_decode


def _check_node_data_match(
    node_config: Dict[str, Type], node_data: List[NodeDataMsg]
) -> bool:
    for data in node_data:
        try:
            value = node_config.get(data.key)
        except KeyError:
            return False
        if value is not data.serialized_type:
            return False
    return True


def _set_data_port(
    data_map: NodeDataMap, configuration: List, type: str, permissive=False
) -> None:
    try:
        for msg in configuration:
            try:
                data_map[msg.key] = json_decode(msg.serialized_value)
            except KeyError as exc:
                rclpy.logging.get_logger(data_map.name).warn(
                    f"Could not set a non existing {type} {str(exc)}"
                )
            except AttributeError as exc:
                if permissive:
                    data_map[msg.key] = None
                else:
                    raise AttributeError(
                        f"AttributeError, maybe a ROS Message definition changed. {str(exc)}"
                    ) from exc
    except ValueError as exc:
        raise BehaviorTreeException(
            f"Failed to instantiate node from message: {str(exc)}"
        ) from exc


def _connect_wirings(data_wirings: List, type: str) -> Dict:
    connected_wirings = {}
    for wiring in data_wirings:
        if wiring.source.data_kind == type:
            if wiring.source.node_name in connected_wirings:
                connected_wirings[wiring.source.node_name].append(
                    wiring.source.data_key
                )
            else:
                connected_wirings[wiring.source.node_name] = [wiring.source.data_key]
        elif wiring.target.data_kind == type:
            if wiring.target.node_name in connected_wirings:
                connected_wirings[wiring.target.node_name].append(
                    wiring.target.data_key
                )
            else:
                connected_wirings[wiring.target.node_name] = [wiring.target.data_key]
    return connected_wirings


def _required(meth):
    """
    Mark a method as required.

    Not using :module:`abc` here because a subclass with missing
    methods could still be instantiated and used, just not as part of
    a BT.
    """
    meth._required = True
    return meth


def define_bt_node(node_config):
    """
    Provide information about this Node's interface.

    Every class that derives, directly or indirectly, from :class:`Node`,
    must be decorated with this!

    :param NodeConfig node_config:

    This describes your Node's interface. All inputs, outputs and
    options defined here are automatically registered with your
    class. You should not need to register anything manually!
    """

    def inner_dec(node_class):
        if not issubclass(node_class, Node):
            rclpy.logging.get_logger(node_class.__name__).error(
                f"Class {node_class.__name__} is not a subclass of Node, "
                f"cannot apply define_bt_node decorator!"
            )
            raise TypeError()
        # Merge supplied node config with those of base classes
        for base in node_class.__bases__:
            if hasattr(base, "_node_config") and base._node_config:
                node_config.extend(base._node_config)
        node_class._node_config = node_config

        # Find unimplemented required methods
        missing_methods = set()
        for member in dir(node_class):
            if getattr(getattr(node_class, member, None), "_required", False):
                missing_methods.add(member)

        if missing_methods:
            # Don't register the class if it doesn't implement all required
            # methods
            rclpy.logging.get_logger(node_class.__name__).warn(
                f"Assigned NodeData to class {node_class.__name__}, but did not register "
                f"the class because it does not implement all required methods. "
                f"Missing methods: {str(missing_methods)}",
            )
            return node_class

        if node_class.__module__ not in Node.node_classes:
            Node.node_classes[node_class.__module__] = {
                node_class.__name__: [node_class]
            }
        else:
            if node_class.__name__ not in Node.node_classes[node_class.__module__]:
                Node.node_classes[node_class.__module__][node_class.__name__] = [
                    node_class
                ]
            else:

                def __check_dict_equiv(
                    dict1: Dict[str, Type], dict2: Dict[str, Type]
                ) -> bool:
                    if not len(dict1) == len(dict2):
                        return False

                    for key, value in dict1.items():
                        if key not in dict2:
                            return False
                        if not dict2[key] == value:
                            return False
                    return True

                already_available_node_classes = Node.node_classes[
                    node_class.__module__
                ][node_class.__name__]
                candidates = list(
                    filter(
                        lambda node_class_candidate: __check_dict_equiv(
                            node_class_candidate._node_config.inputs, node_config.inputs
                        )
                        and __check_dict_equiv(
                            node_class_candidate._node_config.outputs,
                            node_config.outputs,
                        )
                        and __check_dict_equiv(
                            node_class_candidate._node_config.options,
                            node_config.options,
                        ),
                        already_available_node_classes,
                    )
                )
                if len(candidates) < 1:
                    Node.node_classes[node_class.__module__][
                        node_class.__name__
                    ].append(node_class)
                else:
                    rclpy.logging.get_logger(node_class.__name__).error(
                        "Node class is already registered with this config!"
                    )
        return node_class

    return inner_dec


class NodeMeta(type):
    """
    Override the __doc__ property to add a list of BT params.

    (inputs, outputs and options) to every node class.
    """

    def __new__(cls, name, bases, attrs):
        """Add doc attribute to the new NodeMeta class."""
        attrs["_doc"] = attrs.get("__doc__", "")
        return super(NodeMeta, cls).__new__(cls, name, bases, attrs)

    @property
    def __doc__(self):
        """Generate documentation depending on the node configuration."""
        if (
            hasattr(self, "_node_config")
            and self._node_config is not None
            and (
                self._node_config.inputs
                or self._node_config.outputs
                or self._node_config.options
            )
        ):
            # Build table of inputs, outputs and options
            # Start with two newlines to separate from the original docstring
            param_table = ["\n\n" "**Behavior Tree I/O keys**\n\n"]
            if self._node_config.options:
                param_table.append("*Options*\n\n")
                for option_key in self._node_config.options:
                    param_table.append(
                        f"* {option_key}: :class:"
                        f"`{self._node_config.options[option_key].__name__}`\n"
                    )
                param_table.append("\n")
            if self._node_config.inputs:
                param_table.append("*Inputs*\n\n")
                for input_key in self._node_config.inputs:
                    if isinstance(self._node_config.inputs[input_key], OptionRef):
                        param_table.append(
                            f"* {input_key}: ``{str(self._node_config.inputs[input_key])}``\n"
                        )
                    else:
                        param_table.append(
                            f"* {input_key}: :class:"
                            f"`{self._node_config.inputs[input_key].__name__}`\n"
                        )
                param_table.append("\n")
            if self._node_config.outputs:
                param_table.append("*Outputs*\n\n")
                for output_key in self._node_config.outputs:
                    if isinstance(self._node_config.outputs[output_key], OptionRef):
                        param_table.append(
                            f"* {output_key}: ``{str(self._node_config.outputs[output_key])}``\n"
                        )
                    else:
                        param_table.append(
                            f"* {output_key}: :class:"
                            f"`{self._node_config.outputs[output_key].__name__}`\n"
                        )
                param_table.append("\n")

            return self._doc + "".join(param_table)
        else:
            return self._doc


@typechecked
class Node(object):
    """
    Base class for Behavior Tree nodes.

    Each node has a set of inputs, outputs and options. At every tick
    (usually somewhere between 10 and 30 times a second),
    :meth:`tick` is called with the appropriate data.

    Nodes in a behavior Tree can be roughly divided into two classes,
    with two sub-classes each:

    Leaf Nodes
      These do not have any children and can take one of two forms:
      *Predicates* and *Behaviors*. *Predicates* check a condition and instantly
      return `SUCCEEDED` or `FAILED`. *Behaviors* are more involved and may
      return `RUNNING`, but should be interruptible (see :meth:`untick`).

    Inner Nodes
      These too come in two flavors: *Combiners* and *Decorators*. *Combiners*
      have multiple children and decide which of those children to run (and in
      what fashion) based on some criteria. *Decorators* however have only a
      single child and work with that child's result - for instance, a *Decorator*
      could invert `FAILED` into `SUCCEEDED`.
    """

    __metaclass__ = NodeMeta

    @contextmanager
    def _dummy_report_state(self):
        self.logdebug("Reporting state up without debug manager")
        yield

    @contextmanager
    def _dummy_report_tick(self):
        self.logdebug("Ticking without debug manager")
        yield

    node_classes = {}
    _node_config = None
    permissive: bool = False
    debug_manager: Optional[DebugManager]
    subtree_manager: Optional[SubtreeManager]
    _state: BTNodeState

    def __init__(
        self,
        options: Optional[Dict] = None,
        debug_manager: Optional[DebugManager] = None,
        subtree_manager: Optional[SubtreeManager] = None,
        name: Optional[str] = None,
        ros_node: Optional[ROSNode] = None,
    ) -> None:
        """
        Prepare class members.

        After this finishes, the Node is *not* ready to run. You still
        need to do your own initialization in :meth:`_do_setup`.

        :param succeed_always: If checked the node will return successful after every tick.

        :param simulate_tick: If true, the node should not change the environment,
        eg. by calling external services. These calls should be omitted.

        :param dict options: Map from option names to option values. Use these for configuring
        your node, do not provide a custom `__init()__` method!

        :param debug_manager: Debug manager used to debug a behavior tree.

        :param name: Name of the node - defaults to None, in which case the node name
        is set to the name of its class.

        :raises: NodeConfigError

        If anything is wrong with the node configuration defined via
        :function:`ros_bt_py.node.define_bt_node`
        """
        if name is not None:
            self.name = name
        else:
            self.name = type(self).__name__
        # Only used to make finding the root of the tree easier
        self.parent = None
        self._state = BTNodeState.UNINITIALIZED
        self.children = []

        self.subscriptions = []
        self.subscribers = []

        self._ros_node: Optional[ROSNode] = ros_node
        self.debug_manager = debug_manager
        self.subtree_manager = subtree_manager

        if not self._node_config:
            raise NodeConfigError("Missing node_config, cannot initialize!")

        # Copy the class NodeConfig so we can mess with it (but we
        # only should in very rare cases!)
        self.node_config = deepcopy(self._node_config)

        self.options = NodeDataMap(name="options")
        self._register_node_data(
            source_map=self.node_config.options,
            target_map=self.options,
            values=options,
            permissive=self.permissive,
        )

        # Warn about unset options, ignore missing optional_options
        unset_option_keys = [
            key for key in self.options if options is None or key not in options
        ]
        if unset_option_keys:
            optional_keys = []
            for key in unset_option_keys:
                if key in self.node_config.optional_options:
                    optional_keys.append(key)
            if unset_option_keys == optional_keys:
                rclpy.logging.get_logger(self.name).warn(
                    f"missing optional keys: {optional_keys}"
                )
            else:
                raise ValueError(f"Missing options: {str(unset_option_keys)}")

        # Warn about extra options
        if options is not None:
            extra_option_keys = [key for key in options if key not in self.options]
            if extra_option_keys:
                raise ValueError(f"Extra options: {str(extra_option_keys)}")

        self.inputs = NodeDataMap(name="inputs")
        self._register_node_data(
            source_map=self.node_config.inputs, target_map=self.inputs
        )

        self.outputs = NodeDataMap(name="outputs")
        self._register_node_data(
            source_map=self.node_config.outputs, target_map=self.outputs
        )

        # Don't setup automatically - nodes should be available as pure data
        # containers before the user decides to call setup() themselves!

    @property
    def state(self) -> BTNodeState:
        """State of the node."""
        return self._state

    @state.setter
    def state(self, new_state: BTNodeState):
        self._state = new_state

    @property
    def has_ros_node(self) -> bool:
        available = self._ros_node is not None
        return available

    @property
    def ros_node(self) -> ROSNode:
        """
        Return the associated ROS node instance.

        If no instance is present an
        """
        if self._ros_node is not None:
            return self._ros_node
        else:
            error_msg = f"{self.name} nodes not have ROS node reference!"
            self.logerr(error_msg)
            raise RuntimeError(error_msg)

    @ros_node.setter
    def ros_node(self, new_ros_node: ROSNode):
        self._ros_node = new_ros_node

    def setup(self) -> Result[BTNodeState, BehaviorTreeException]:
        """
        Prepare the node to be ticked for the first time.

        This is called after all the input, output and option values
        have been registered (and in the case of options, populated), so
        you can use those values in your implementation of
        :meth:`_do_setup`

        Sets the state of the node to IDLE or BROKEN.

        :returns: Returns a result object with the new state or the error message.
        """
        report_state = self._dummy_report_state()
        if self.debug_manager:
            report_state = self.debug_manager.report_state(self, "SETUP")

        with report_state:
            if self.state != NodeMsg.UNINITIALIZED and self.state != NodeMsg.SHUTDOWN:
                return Err(
                    NodeStateError(
                        "Calling setup() is only allowed in states "
                        f"{NodeMsg.UNINITIALIZED} and {NodeMsg.SHUTDOWN}, "
                        f"but node {self.name} is in state {self.state}"
                    )
                )
            setup_result = self._do_setup()
            self._setup_called = True

            if setup_result.is_err():
                self.state = BTNodeState.BROKEN
            else:
                self.state = setup_result.unwrap()

        return setup_result

    @_required
    def _do_setup(self) -> Result[BTNodeState, BehaviorTreeException]:
        """
        Use this to do custom node setup.

        Note that this will be called once, when the tree is first
        started, before the first call of :meth:`tick`.

        :rtype: basestring
        :returns:
          Nothing. If this method doesn't raise an exception, the node state will be
          IDLE afterwards.
        """
        msg = f"Trying to setup a node of type {self.__class__.__name__}"
        "without _do_setup function!"

<<<<<<< HEAD
        self.logerr(msg)
        return Err(BehaviorTreeException(msg))
=======
        self.logfatal(msg)
        return NodeMsg.BROKEN
>>>>>>> ed9428b7

    def _handle_inputs(self) -> Result[None, str]:
        """
        Execute the callbacks registered by :meth:`_wire_input`.

        But only if an input has been updated since the last tick.

        :raises: ValueError
          If any input is unset
        """
        for input_name in self.inputs:
            if not self.inputs.is_updated(input_name):
                continue
            if self.inputs[input_name] is None:
                # Omit the Error if we declared it to be "okay"
                # This might still not be the best solution but enables some flexibility
                if input_name not in self.node_config.optional_options:
                    return Err(
                        f"Trying to tick a node ({self.name}) with an unset input ({input_name})!"
                    )
        return Ok(self.inputs.handle_subscriptions())

    def _handle_outputs(self) -> None:
        """
        Execute the callbacks registered by :meth:`NodeDataMap.subscribe`: .

        But only if the output has changed during this tick (see where
        the :meth:`NodeDataMap.reset_updated` is called in
        :meth:`tick`)
        """
        self.outputs.handle_subscriptions()

    def tick(self) -> Result[BTNodeState, BehaviorTreeException]:
        """
        Handle node on tick action everytime this is called (at ~10-20Hz, usually).

        You should not need to override this method, but instead
        implement :meth:`_do_tick` in your own class.

        :returns:
          The state of the node after ticking - should be `SUCCEEDED`, `FAILED` or `RUNNING`.

        """
        report_tick = self._dummy_report_tick()
        if self.debug_manager:
            report_tick = self.debug_manager.report_tick(self)

        with report_tick:
            if self.state is NodeMsg.UNINITIALIZED:
                return Err(BehaviorTreeException("Trying to tick uninitialized node!"))

            unset_options: List[str] = []
            for option_name in self.options:
                if (
                    not self.options.is_updated(option_name)
                    and option_name not in self.node_config.optional_options
                ):
                    unset_options.append(option_name)
            if unset_options:
                msg = f"Trying to tick node with unset options: {str(unset_options)}"
                self.logwarn(msg)
                self.state = BTNodeState.BROKEN
                return Err(BehaviorTreeException(msg))
            self.options.handle_subscriptions()

            # Outputs are updated in the tick. To catch that, we need to reset here.
            self.outputs.reset_updated()

            # Inputs can override options!
            handle_input_result = self._handle_inputs()
            if handle_input_result.is_err():
                self.state = BTNodeState.BROKEN
                return Err(BehaviorTreeException(handle_input_result.err()))
            tick_result = self._do_tick()
            if tick_result.is_ok():
                self.state = tick_result.unwrap()
            else:
                self.state = BTNodeState.BROKEN
                return tick_result

            # Inputs are updated by other nodes' outputs, i.e. some time after
            # we use them here. In some cases, inputs might be connected to
            # child outputs (or even our own). If they are, update information
            # is lost, unless it is processed after all child ticks in the same
            # cycle!
            self.inputs.reset_updated()

            valid_state_result = self.check_if_in_invalid_state(
                allowed_states=[
                    NodeMsg.RUNNING,
                    NodeMsg.SUCCEEDED,
                    NodeMsg.FAILED,
                    NodeMsg.ASSIGNED,
                    NodeMsg.UNASSIGNED,
                ],
                action_name="tick()",
            )
            if valid_state_result.is_err():
                return Err(valid_state_result.unwrap_err())

            self._handle_outputs()

            return Ok(self.state)

    def check_if_in_invalid_state(
        self, allowed_states: list[str], action_name: str
    ) -> Result[None, NodeStateError]:
        """Raise an error if `self.state` is not in `allowed_states`."""
        if self.state not in allowed_states:
            return Err(
                NodeStateError(
                    f"Node {self.name} ({type(self).__name__}) was in invalid state "
                    f"'{self.state}' after action {action_name}. "
                    f"Allowed states: {str(allowed_states)}"
                )
            )
        return Ok(None)

    @_required
    def _do_tick(self) -> Result[BTNodeState, BehaviorTreeException]:
        """
        Every Node class must override this.

        This method should **NOT** block, ever, and return one of the
        constants from `Node.Status`.

        :returns:
          One of the constants in :class:`ros_bt_py_msgs.msg.Node`
        """
        msg = f"Ticking a node of type {self.__class__.__name__} without _do_tick function!"
        self.logerr(msg)
        return Err(BehaviorTreeException(msg))

    def untick(self) -> Result[BTNodeState, BehaviorTreeException]:
        """
        Signal a node that it should stop any background tasks.

        A new tick has started and this node has **not** been ticked.
        The node's state should be `IDLE` after calling this.

        The node's outputs' `updated` flags are also reset!

        A class inheriting from :class:`Node` should override :meth:`_do_untick` instead of this!

        :raises: BehaviorTreeException

        When trying to untick a node that has not been initialized yet
        by running `setup()`.

        """
        report_state = self._dummy_report_state()
        if self.debug_manager:
            report_state = self.debug_manager.report_state(self, "UNTICK")

        with report_state:
            if self.state is NodeMsg.UNINITIALIZED:
                return Err(
                    BehaviorTreeException("Trying to untick uninitialized node!")
                )
            untick_result = self._do_untick()
            if untick_result.is_ok():
                self.state = untick_result.unwrap()
            else:
                self.state = BTNodeState.BROKEN
                return untick_result

            check_state_result = self.check_if_in_invalid_state(
                allowed_states=[NodeMsg.IDLE, NodeMsg.PAUSED], action_name="untick()"
            )
            if check_state_result.is_err():
                return Err(check_state_result.unwrap_err())

            self.outputs.reset_updated()
            return Ok(self.state)

    @_required
    def _do_untick(self) -> Result[BTNodeState, BehaviorTreeException]:
        """
        Abstract method used to implement the actual untick operations.

        This is called by :meth:`untick` - override it!

        After executing this method, your node should:

        1. Be in the IDLE or PAUSED state, unless an error happened
        2. Not execute any of its behavior in the background
        3. Be ready to resume on the next call of :meth:`tick`
        """
        msg = f"Unticking a node of type {self.__class__.__name__} without _do_untick function!"
        self.logerr(msg)
        return Err(BehaviorTreeException(msg))

    def reset(self) -> str:
        """
        Reset a node completly.

        Whereas :meth:`untick` / :meth:`_do_untick` only pauses
        execution, ready to be resumed, :meth:`reset` means returning
        to the same state the node was in right after calling :meth:`setup`

        :raises: BehaviorTreeException
          When trying to reset a node that hasn't been initialized yet
        """
        report_state = self._dummy_report_state()
        if self.debug_manager:
            report_state = self.debug_manager.report_state(self, "RESET")

        with report_state:
            if self.state is NodeMsg.UNINITIALIZED:
                raise BehaviorTreeException("Trying to reset uninitialized node!")

            if self.state is NodeMsg.SHUTDOWN:
                raise BehaviorTreeException("Trying to reset shutdown node!")

            # Reset input/output reset state and set outputs to None
            # before calling _do_reset() - the node can overwrite the None
            # with more appropriate values if need be.
            self.inputs.reset_updated()

            for output_key in self.outputs:
                self.outputs[output_key] = None
            self.outputs.reset_updated()

            self.state = self._do_reset()
            self.raise_if_in_invalid_state(
                allowed_states=[NodeMsg.IDLE], action_name="reset()"
            )
            return self.state

    @_required
    def _do_reset(self) -> str:
        """
        Abstract method used to implement the reset action.

        After executing this method, your node should:

        1. Be in the IDLE state
        2. Not be doing anything in the background
        3. On the next tick, behave as if it has just been created

        :returns:
          The new state of the node (should be IDLE unless an error happened)
        """
        msg = f"Resetting a node of type {self.__class__.__name__} without _do_reset function!"
        self.logfatal(msg)
        return NodeMsg.BROKEN

    def shutdown(self) -> str:
        """
        Prepare a node for deletion.

        This method just calls :meth:`_do_shutdown`, which any
        subclass must override.

        This gives the node a chance to clean up any resources it might
        be holding before getting deleted.

        :meth:`_do_shutdown` will not be called if the node has not been initialized yet.
        """
        report_state = self._dummy_report_state()
        if self.debug_manager:
            report_state = self.debug_manager.report_state(self, "SHUTDOWN")
        with report_state:
            if self.state == NodeMsg.UNINITIALIZED:
                self.loginfo(
                    "Not calling shutdown method, node has not been initialized yet"
                )
                self.state = NodeMsg.SHUTDOWN
                # Call shutdown on all children - this should only set
                # their state to shutdown
                for child in self.children:
                    child.shutdown()

            self.state = self._do_shutdown()
            if self.state is None:
                self.state = NodeMsg.SHUTDOWN

            for child in self.children:
                child.shutdown()

            unshutdown_children = [
                f"{child.name} ({type(child).__name__}), state: {child.state}"
                for child in self.children
                if child.state != NodeMsg.SHUTDOWN
            ]
            if len(unshutdown_children) > 0:
                self.logwarn(
                    "Not all children are shut down after calling shutdown(). "
                    "List of not-shutdown children and states:\n"
                    f"{unshutdown_children}"
                )
            return self.state

    @_required
    def _do_shutdown(self) -> str:
        """
        Abstract method implementing the shutdown action.

        Implement this in your node class and release any resources you
        might be holding (file pointers, ROS topic subscriptions etc.)
        """
        msg = f"Shutting down a node of type {self.__class__.__name__}"
        "without _do_shutdown function!"

        self.logfatal(msg)
        return NodeMsg.BROKEN

    def calculate_utility(self) -> UtilityBounds:
        """
        Calculate the utility bounds for this node.

        Unlike the other node functions, there is a default
        implementation for the corresponding method,
        :meth:`Node._do_calculate_utility()`.

        However, in order to get meaningful results, one should take
        care to use as many nodes as possible that provide their own
        implementation, since the default reports that there is no
        cost for execution.

        """
        return self._do_calculate_utility()

    def _do_calculate_utility(self) -> UtilityBounds:
        """
        Calculate utility values. This is a default implementation.

        :returns:

        A :class:`ros_bt_py_msgs.msg.UtilityBounds` message with
        `can_execute` set to `True`, all bounds set to 0.0 and all of
        the `has_bound` members set to `True`.

        That is, any node that does not override this method is
        considered to execute at no cost at all.

        """
        return UtilityBounds(
            can_execute=True,
            has_lower_bound_success=True,
            has_upper_bound_success=True,
            has_lower_bound_failure=True,
            has_upper_bound_failure=True,
        )

    def get_child_index(self, child_name: str) -> Optional[int]:
        """
        Get the index in the `children` array of the child with the given name.

        This is useful if you want to replace a child with another node.

        :returns:

        An integer index if a child with the given name exists, `None`
        if there's no such child

        """
        try:
            return [child.name for child in self.children].index(child_name)
        except ValueError:
            return None

    def add_child(self, child: "Node", at_index=None) -> "Node":
        """
        Add a child to this node at the given index.

        :raises: BehaviorTreeException, KeyError

        `BehaviorTreeException` if the number of children after the add operation
        would exceed the maximum number of children, `KeyError` if a
        child of the same name already exists
        """
        if (
            self.node_config.max_children is not None
            and len(self.children) == self.node_config.max_children
        ):
            error_msg = (
                "Trying to add child when maximum number of "
                "children (%d) is already present" % self.node_config.max_children
            )
            self.logerr(error_msg)
            raise BehaviorTreeException(error_msg)

        if child.name in (child1.name for child1 in self.children):
            raise KeyError(f'Already have a child with name "{child.name}"')
        if at_index is None:
            at_index = len(self.children)

        if at_index < 0:
            at_index += len(self.children) + 1
        # Use array slicing to efficiently insert child at the correct position
        # (the value we assign needs to be a list for this to work)
        self.children[at_index:at_index] = [child]
        child.parent = self

        # return self to allow chaining of addChild calls
        return self

    def remove_child(self, child_name: str) -> "Node":
        """
        Remove the child with the given name and return it.

        :param basestring child_name: The name of the child to remove

        :rtype: Node
        :returns: The child that was just removed
        :raises: KeyError if no child with that name exists
        """
        child_index = self.get_child_index(child_name)
        if child_index is None:
            raise KeyError(f'Node {self.name} has no child named "{child_name}"')

        tmp = self.children[child_index]
        del self.children[child_index]
        tmp.parent = None
        return tmp

    @staticmethod
    def _find_option_refs(
        source_map: Dict[str, type],
        target_map: NodeDataMap,
        values=None,
        permissive=False,
    ) -> None:
        for key, data_type in {
            k: v for (k, v) in source_map.items() if not isinstance(v, OptionRef)
        }.items():
            if key in target_map:
                raise NodeConfigError(f"Duplicate data name: {key}")
            target_map.add(key, NodeData(data_type=data_type))
            if values is not None and key in values:
                try:
                    target_map[key] = values[key]
                except TypeError as e:
                    if permissive:
                        if data_type == type:
                            target_map[key] = int
                            # if data_type is a type check if a OptionRef exists
                            for key_opt, value_opt in source_map.items():
                                if isinstance(value_opt, OptionRef):
                                    if value_opt.option_key == key:
                                        values[key_opt] = 0
                                        if key_opt in target_map:
                                            # overwrite already set target_map
                                            target_map[key_opt] = 0
                        else:
                            raise e
                    else:
                        raise e

    def _register_node_data(
        self,
        source_map: Dict[str, type],
        target_map: NodeDataMap,
        values=None,
        permissive=False,
    ) -> None:
        """
        Register a number of typed :class:`NodeData` in the given map.

        Note that when using :class:`OptionRef`, the option keys
        referenced by any :class:`OptionRef` objects must exist and be
        populated!

        :param dict(str, type) source_map: a dictionary mapping from data keys to data types,
        i.e. ``{ 'a_string' : str, 'an_int' : int }``

        :param NodeDataMap target_map:
        The :class:`NodeDataMap` to add :class:`NodeData` values to

        :param dict(str, value) values:
        An optional dictionary containing the values for the NodeData

        :raises: NodeConfigError in any of the following cases:
          * If any of the keys in `source_map` already exist in `target_map`
          * If an OptionRef value is passed, but `allow_ref` is `False`
          * If an OptionRef references an option value that has not been set or
            does not exist
          * If an OptionRef references an option value that does not hold a `type`

        """
        # Find the values that are not OptionRefs first
        self._find_option_refs(
            source_map=source_map,
            target_map=target_map,
            permissive=permissive,
            values=values,
        )

        # Now process OptionRefs
        for key, data_type in {
            k: v for (k, v) in source_map.items() if isinstance(v, OptionRef)
        }.items():
            if key in target_map:
                raise NodeConfigError(f"Duplicate {target_map.name} data name: {key}")

            if data_type.option_key not in self.options:
                raise NodeConfigError(
                    'OptionRef for %s key "%s" references invalid '
                    'option key "%s"' % (target_map.name, key, data_type.option_key)
                )
            if not self.options.is_updated(data_type.option_key):
                raise NodeConfigError(
                    'OptionRef for %s key "%s" references unwritten '
                    'option key "%s"' % (target_map.name, key, data_type.option_key)
                )
            if not isinstance(self.options[data_type.option_key], type):
                raise NodeConfigError(
                    'OptionRef for %s key "%s" references option key '
                    '"%s" that does not contain a type!'
                    % (target_map.name, key, data_type.option_key)
                )
            target_map.add(key, NodeData(data_type=self.options[data_type.option_key]))
            if values is not None and key in values:
                try:
                    target_map[key] = values[key]
                except AttributeError as e:
                    if permissive:
                        if (
                            type(values[key]).__slots__ is not None
                            and type(values[key])._slot_types is not None
                        ):
                            fixed_new_value = type(values[key])()

                            for i, slot in enumerate(type(values[key]).__slots__):
                                setattr(
                                    fixed_new_value,
                                    slot,
                                    getattr(
                                        values[key],
                                        slot,
                                        get_default_value(
                                            type(getattr(fixed_new_value, slot, int)),
                                            ros=True,
                                        ),
                                    ),
                                )
                            target_map[key] = fixed_new_value
                        else:
                            raise AttributeError(
                                f"AttributeError, maybe a ROS Message definition changed. {str(e)}"
                            )
                    else:
                        raise AttributeError(
                            f"AttributeError, maybe a ROS Message definition changed. {str(e)}"
                        )

    def __repr__(self):
        """Create a string representation of the node class."""
        return (
            "%s(options=%r, name=%r), parent_name:%r, state:%r, inputs:%r, outputs:%r,"
            " children:%r"
            % (
                type(self).__name__,
                {key: self.options[key] for key in self.options},
                self.name,
                self.parent.name if self.parent else "",
                self.state,
                self.inputs,
                self.outputs,
                self.children,
            )
        )

    def __eq__(self, other):
        """Check if all attributes of a node are equal."""
        return (
            self.name == other.name
            and self.parent == other.parent
            and self.state == other.state
            and type(self).__module__ == type(other).__module__
            and type(self).__name__ == type(other).__name__
            and self.options == other.options
            and self.inputs == other.inputs
            and self.outputs == other.outputs
            and self.children == other.children
        )

    def __ne__(self, other):
        """Check if two nodes have a single differing attribute."""
        return not self == other

    def get_data_map(self, data_kind):
        """
        Return one of our NodeDataMaps by string name.

        :param basestring data_kind:
          One of the constants in :class:`ros_bt_py_msgs.msg.NodeDataLocation`

        :rtype: NodeDataMap
        """
        if data_kind == NodeDataLocation.INPUT_DATA:
            return self.inputs
        if data_kind == NodeDataLocation.OUTPUT_DATA:
            return self.outputs
        if data_kind == NodeDataLocation.OPTION_DATA:
            return self.options

        raise KeyError(
            f"{data_kind} is not a valid value to pass to Node.get_data_map()!"
        )

    # Logging methods - these just use the ROS logging framework, but add the
    # name and type of the node so it's easier to trace errors.

    def logdebug(self, message) -> None:
        """
        Wrap call to :func:rclpy.logger.get_logger(...).debug.

        Adds this node's name and type to the given message
        """
        rclpy.logging.get_logger(self.name).debug(f"{message}")

    def loginfo(self, message) -> None:
        """
        Wrap call to :func:rclpy.logging.get_logger(...).info.

        Adds this node's name and type to the given message
        """
        rclpy.logging.get_logger(self.name).info(f"{message}")

    def logwarn(self, message) -> None:
        """
        Wrap call to :func:rclpy.logging.get_logger(...).warn.

        Adds this node's name and type to the given message
        """
        rclpy.logging.get_logger(self.name).warn(f"{message}")

    def logerr(self, message) -> None:
        """
        Wrap call to :func:rclpy.logging.get_logger(...).error.

        Adds this node's name and type to the given message
        """
        rclpy.logging.get_logger(self.name).error(f"{message}")

    def logfatal(self, message) -> None:
        """
        Wrap call to :func:rclpy.logging.get_logger(...).fatal.

        Adds this node's name and type to the given message
        """
        rclpy.logging.get_logger(self.name).fatal(f"{message}")

    @classmethod
    def from_msg(
        cls,
        msg: NodeMsg,
        ros_node: ROSNode,
        debug_manager: Optional[DebugManager] = None,
        subtree_manager: Optional[SubtreeManager] = None,
        permissive: bool = False,
    ) -> "Node":
        """
        Construct a Node from the given ROS message.

        This will try to import the requested node class, instantiate it
        and populate its `name`, `options`, `input` and `output` members
        from the ROS message.

        :param ros_bt_py_msgs.msg.Node msg:

        A ROS message describing a node class. The node class must be
        available in the current environment (but does not need to be
        imported before calling this).

        :param debug_manager:

        The debug manager to use for the newly instantiated node class.

        :param permissive:

        Enable permissive behavior.

        :returns:

        An instance of the class named by `msg`, populated with the
        values from `msg`.

        Note that this does *not* include the node's state. Any node
        created by this will be in state UNININITIALIZED.

        :raises:

        BehaviorTreeException if
        node cannot be instantiated.
        """
        if (
            msg.module not in cls.node_classes
            or msg.node_class not in cls.node_classes[msg.module]
        ):
            # If the node class was not available, try to load it
            load_node_module(msg.module)

        # If loading didn't work, abort
        if (
            msg.module not in cls.node_classes
            or msg.node_class not in cls.node_classes[msg.module]
        ):
            raise BehaviorTreeException(
                "Failed to instantiate node from message - node class not available. "
                f"Original message:\n{str(msg)}"
            )

        node_classes: List[Type[Node]] = cls.node_classes[msg.module][msg.node_class]

        node_class: Optional[type] = None
        if len(node_classes) > 1:
            candidates = list(
                filter(
                    lambda node_class_candidate: _check_node_data_match(
                        node_class_candidate._node_config.inputs, msg.inputs
                    )
                    and _check_node_data_match(
                        node_class_candidate._node_config.outputs, msg.outputs
                    )
                    and _check_node_data_match(
                        node_class_candidate._node_config.options, msg.options
                    ),
                    node_classes,
                )
            )
            if len(candidates) < 1:
                raise BehaviorTreeException(
                    "Failed to instantiate node from message - node class not available."
                    f"Original message:\n{str(msg)}"
                )
            if len(candidates) > 1:
                raise BehaviorTreeException(
                    "Failed to instantiate node from message - multiple versions of node class "
                    f"available. Original message:\n {str(msg)}"
                )
            node_class = candidates[0]
        else:
            node_class = node_classes[0]

        # Populate options dict
        options_dict = {}
        try:
            for option in msg.options:
                options_dict[option.key] = json_decode(option.serialized_value)
        except ValueError as exc:
            raise BehaviorTreeException(
                f"Failed to instantiate node from message: {str(exc)}"
            ) from exc

        # Instantiate node - this shouldn't do anything yet, since we don't
        # call setup()
        node_class.permissive = permissive
        if msg.name:
            node_instance = node_class(
                name=msg.name,
                options=options_dict,
                debug_manager=debug_manager,
                subtree_manager=subtree_manager,
                ros_node=ros_node,
            )
        else:
            node_instance = node_class(
                options=options_dict,
                debug_manager=debug_manager,
                subtree_manager=subtree_manager,
                ros_node=ros_node,
            )

        _set_data_port(node_instance.inputs, msg.inputs, "input", permissive)
        _set_data_port(node_instance.outputs, msg.outputs, "output", permissive)

        return node_instance

    def get_children_recursive(self):
        """Return all nodes that are below this node in the parent-child hirachy recursively."""
        yield self
        for child in self.children:
            for child_rec in child.get_children_recursive():
                yield child_rec

    def get_subtree_msg(self):
        """
        Populate a TreeMsg with the subtree rooted at this node.

        This can be used to "shove" a subtree to a different host, by
        using that host's load_tree service.

        The subtree message will have public node data for every piece
        of node data that is wired to a node outside the subtree.

        :returns:

        A tuple consisting of a :class:`ros_bt_py_msgs.msg.Tree`
        message and two lists of
        :class:`ros_bt_py_msgs.msg.NodeDataWiring` messages
        (incoming_connections and outgoing_connections). The latter
        can be used to determine what parameters need to be forwarded
        to / from the remote executor if the subtree is to be executed
        remotely.

        Crucially, the resulting subtree will not be tick-able until all
        the incoming wirings from external_connections have been
        connected.

        However, if the subtree is to be shoved to a different
        executor, it's enough for the incoming wirings to be connected
        in the host tree - this will cause input values to be set and
        sent to the remote executor.

        """
        subtree_name = f"{self.name}_subtree"
        subtree = Tree(
            name=subtree_name,
            root_name=self.name,
            nodes=[node.to_msg() for node in self.get_children_recursive()],
            state=Tree.IDLE,
        )

        node_map = {node.name: node for node in subtree.nodes}
        incoming_connections = []
        outgoing_connections = []
        for node in self.get_children_recursive():
            for sub in node.subscriptions:
                source_node = node_map.get(sub.source.node_name)
                target_node = node_map.get(sub.target.node_name)

                # For subscriptions where source and target are in the subtree,
                # add a wiring.
                if source_node and target_node:
                    subtree.data_wirings.append(
                        NodeDataWiring(source=sub.source, target=sub.target)
                    )
                # In the other cases, add that datum to public_node_data
                elif source_node:
                    subtree.public_node_data.append(sub.source)
                    outgoing_connections.append(sub)
                elif target_node:
                    subtree.public_node_data.append(sub.target)
                    incoming_connections.append(sub)
                else:
                    raise BehaviorTreeException(
                        "Subscription in subtree has source *AND* target "
                        "outside of subtree!"
                    )

            for wiring, _, _ in node.subscribers:
                if wiring.target.node_name not in node_map:
                    subtree.public_node_data.append(wiring.source)
                    outgoing_connections.append(wiring)

        connected_inputs = _connect_wirings(
            subtree.data_wirings, NodeDataLocation.INPUT_DATA
        )
        connected_outputs = _connect_wirings(
            subtree.data_wirings, NodeDataLocation.OUTPUT_DATA
        )

        for node in subtree.nodes:
            for node_input in node.inputs:
                if (
                    node.name not in connected_inputs
                    or node_input.key not in connected_inputs[node.name]
                ):
                    # Input is unconnected, list it as public
                    subtree.public_node_data.append(
                        NodeDataLocation(
                            node_name=node.name,
                            data_kind=NodeDataLocation.INPUT_DATA,
                            data_key=node_input.key,
                        )
                    )
            for node_output in node.outputs:
                if (
                    node.name not in connected_outputs
                    or node_output.key not in connected_outputs[node.name]
                ):
                    # Input is unconnected, list it as public
                    subtree.public_node_data.append(
                        NodeDataLocation(
                            node_name=node.name,
                            data_kind=NodeDataLocation.OUTPUT_DATA,
                            data_key=node_output.key,
                        )
                    )
        return subtree, incoming_connections, outgoing_connections

    def find_node(self, other_name):
        """
        Try to find the node with the given name in the tree.

        This is not a particularly cheap operation, since it ascends
        the tree up to the root and then recursively descends back
        until it finds the node.

        Probably best not to use it in a tick function.

        """
        root = self
        while root.parent is not None:
            root = root.parent

        for node in root.get_children_recursive():
            if node.name == other_name:
                return node

        return None

    def _subscribe(self, wiring, new_cb, expected_type):
        """
        Subscribe to a piece of Nodedata this node has.

        Call this on a node to *subscribe to NodeData **from** that
        node*!

        :param `ros_bt_py_msgs.msg.NodeDataWiring` wiring:

        Defines the source and target of the subscribe operation.
        `wiring.source` must point to a valid data key in this node
        (`self`).  `wiring.target` is not checked here (because it's
        only used to label subscriptions), but it should also point to a
        valid data key of a node in the tree.

        :param cb:

        A callback function that will be called whenever there's an updated
        value for the key (and this node receives a tick)

        :param `type` expected_type:

        The type that the subscriber expects our piece of data to
        have. If it doesn't match the type of the data at the requested
        key, raise a `BehaviorTreeException`.

        :raises:

        KeyError if the requested data location is not in this node, or
        the requested key does not exist in this node.

        BehaviorTreeException if `expected_type` and the actual type of
        the data are incompatible.
        """
        if wiring.source.node_name != self.name:
            raise KeyError(
                f"{self.name}: Trying to subscribe to another node ({wiring.source.node_name})"
            )

        for sub, _, _ in self.subscribers:
            if sub.target == wiring.target:
                if sub.source == wiring.source:
                    raise BehaviorTreeException("Duplicate subscription!")
                self.logwarn(
                    f"Subscriber {wiring.target.node_name} is subscribing to multiple sources "
                    f"with the same target {wiring.target.data_kind}[{wiring.target.data_key}]"
                )

        source_map = self.get_data_map(wiring.source.data_kind)

        if wiring.source.data_key not in source_map:
            raise KeyError(
                f"Source key {self.name}.{wiring.source.data_kind}[{wiring.source.data_key}] "
                "does not exist!"
            )

        if not issubclass(source_map.get_type(wiring.source.data_key), expected_type):
            raise BehaviorTreeException(
                f"Type of {self.name}.{wiring.source.data_kind}[{wiring.source.data_key}] "
                f"({source_map.get_type(wiring.source.data_key).__name__}) is not compatible with "
                "Type of "
                f"{wiring.target.node_name}.{wiring.target.data_kind}[{wiring.target.data_key}] "
                f"({expected_type})!"
            )

        source_map.subscribe(
            wiring.source.data_key,
            new_cb,
            f"{wiring.target.node_name}.{wiring.target.data_kind}[{wiring.target.data_key}]",
        )
        self.subscribers.append((deepcopy(wiring), new_cb, expected_type))

    def wire_data(self, wiring):
        """
        Wire a piece of Nodedata from another node to this node.

        Call this on a node to *connect it to NodeData from
        **another** node*!

        :param `ros_bt_py_msgs.msg.NodeDataWiring` wiring:

        Indicates both the piece of NodeData we want to subscribe to
        (`wiring.source`) and the data key inside this node we want to
        connect it to (`wiring.target`).

        If we cannot find a node named `wiring.source.node_name`, or the location is
        otherwise invalid, this will raise a KeyError.

        :param `ros_bt_py_msgs.msg.NodeDataLocation` target:
           The position *inside this node* we want to wire *to*.

        :raises:

        KeyError if either the source or target location is invalid.

        BehaviorTreeException if a subscription with the same source and
        target exists already, or if the types of source and target data
        are incompatible.
        """
        if wiring.target.node_name != self.name:
            raise BehaviorTreeException(
                f"Target of wiring ({wiring.target.node_name}) is not this node ({self.name})"
            )

        for sub in self.subscriptions:
            if sub.target == wiring.target:
                if sub.source == wiring.source:
                    raise BehaviorTreeException("Duplicate subscription!")
        source_node = self.find_node(wiring.source.node_name)
        if not source_node:
            raise BehaviorTreeException(
                f"Source node {wiring.source.node_name} does not exist or is not connected "
                f"to target node {self.name}"
            )
        try:
            source_map = source_node.get_data_map(wiring.source.data_kind)
        except KeyError as exception:
            raise BehaviorTreeException(str(exception)) from exception

        if wiring.source.data_key not in source_map:
            raise KeyError(
                f"Source key {source_node.name}."
                f"{wiring.source.data_kind}[{wiring.source.data_key}] does not exist!"
            )

        try:
            target_map = self.get_data_map(wiring.target.data_kind)
        except KeyError as exception:
            raise BehaviorTreeException(str(exception)) from exception

        if wiring.target.data_key not in target_map:
            raise KeyError(
                f"Target key {self.name}."
                f"{wiring.target.data_kind}[{wiring.target.data_key}] does not exist!"
            )

        source_node._subscribe(
            wiring,
            target_map.get_callback(wiring.target.data_key),
            target_map.get_type(wiring.target.data_key),
        )

        self.subscriptions.append(deepcopy(wiring))

    def _unsubscribe(self, wiring):
        """
        Unsubscribe from a piece of NodeData this node has.

        Call this to undo a call to `Node._subscribe()'

        :raises:

        KeyError if the requested data location is not in this node, or
        the requested key does not exist in this node.

        """
        if wiring.source.node_name != self.name:
            raise KeyError(
                f"{self.name}: Trying to unsubscribe from another node ({wiring.source.node_name})"
            )
        source_map = self.get_data_map(wiring.source.data_kind)

        if wiring.source.data_key not in source_map:
            raise KeyError(
                f"Source key {self.name}."
                f"{wiring.source.data_kind}[{wiring.source.data_key}] does not exist!"
            )

        for sub_wiring, callback, _ in self.subscribers:
            if wiring.target == sub_wiring.target:
                source_map.unsubscribe(wiring.source.data_key, callback)
        # remove subscriber data from list
        self.subscribers = [
            sub for sub in self.subscribers if sub[0].target != wiring.target
        ]

    def unwire_data(self, wiring):
        """
        Unwire the given wiring.

        This entails finding the source of the wiring, calling its
        :meth:`Node._unsubscribe` method and removing the wiring from
        this node's list of subscriptions.

        :raises: BehaviorTreeException

        If the given wiring's source node cannot be found from this
        node.
        """
        if wiring.target.node_name != self.name:
            raise KeyError(
                f"Target of wiring ({wiring.target.node_name}) is not this node ({self.name})"
            )
        source_node = self.find_node(wiring.source.node_name)

        if wiring not in self.subscriptions:
            # Nothing to do
            return

        if source_node:
            source_node._unsubscribe(wiring)
        self.subscriptions.remove(wiring)

        # If the removed wiring was the last subscription for this
        # datum, set it to None
        if not [
            sub
            for sub in self.subscriptions
            if (
                sub.target.data_kind == wiring.target.data_kind
                and sub.target.data_key == wiring.target.data_key
            )
        ]:
            if wiring.target.data_kind == NodeDataLocation.INPUT_DATA:
                self.inputs[wiring.target.data_key] = None
            elif wiring.target.data_kind == NodeDataLocation.OUTPUT_DATA:
                self.outputs[wiring.target.data_key] = None
            elif wiring.target.data_kind == NodeDataLocation.OPTION_DATA:
                self.options[wiring.target.data_key] = None

    def to_msg(self):
        """
        Populate a ROS message with the information from this Node.

        Round-tripping the result through :meth:`Node.from_msg` should
        yield a working node object, with the caveat that state will not
        be preserved.

        :rtype: ros_bt_py_msgs.msg.Node
        :returns:

        A ROS message that describes the node.
        """
        node_type = type(self)

        return NodeMsg(
            module=node_type.__module__,
            node_class=node_type.__name__,
            version=self.node_config.version,
            name=self.name,
            child_names=[child.name for child in self.children],
            options=[
                NodeDataMsg(
                    key=key,
                    serialized_value=self.options.get_serialized(key),
                    serialized_type=self.options.get_serialized_type(key),
                )
                for key in self.options
            ],
            inputs=[
                NodeDataMsg(
                    key=key,
                    serialized_value=self.inputs.get_serialized(key),
                    serialized_type=self.inputs.get_serialized_type(key),
                )
                for key in self.inputs
            ],
            outputs=[
                NodeDataMsg(
                    key=key,
                    serialized_value=self.outputs.get_serialized(key),
                    serialized_type=self.outputs.get_serialized_type(key),
                )
                for key in self.outputs
            ],
            max_children=(
                self.node_config.max_children
                if self.node_config.max_children is not None
                else -1
            ),
            state=self.state,
        )


def load_node_module(package_name):
    """
    Import the named module at run-time.

    If the module contains any (properly decorated) node classes,
    they will be registered and available to load via the other
    commands in this class.
    """
    try:
        return importlib.import_module(package_name)
    except (ImportError, ValueError) as exc:
        rclpy.logging.get_logger(package_name).error(
            f'Could not load node module "{package_name}": {repr(exc)}',
            throttle_duration_sec=30,
        )
        return None


def increment_name(name):
    """
    If `name` does not already end in a number, add "_2" to it.

    Otherwise, increase the number after the underscore.
    """
    match = re.search("_([0-9]+)$", name)
    prev_number = 1
    if match:
        prev_number = int(match.group(1))
        # remove the entire _$number part from the name
        name = name[: len(name) - len(match.group(0))]

    name += f"_{prev_number + 1}"
    return name


@define_bt_node(NodeConfig(options={}, inputs={}, outputs={}, max_children=1))
class Decorator(Node):
    """
    Base class for Decorator nodes.

    Decorators have exactly one child and somehow modify that child's
    output. Subclasses can add inputs, outputs and options, but never
    change `max_children`.
    """

    def _do_calculate_utility(self):
        """Pass on the utility value of the (only allowed) child."""
        if self.children:
            return self.children[0].calculate_utility()
        return UtilityBounds(
            can_execute=True,
            has_lower_bound_success=True,
            has_upper_bound_success=True,
            has_lower_bound_failure=True,
            has_upper_bound_failure=True,
        )


@define_bt_node(NodeConfig(options={}, inputs={}, outputs={}, max_children=0))
class Leaf(Node):
    """
    Base class for leaf nodes in the tree.

    Leaf nodes have no children. Subclasses can define inputs, outputs
    and options, but never change `max_children`.
    """


@define_bt_node(NodeConfig(options={}, inputs={}, outputs={}, max_children=None))
class FlowControl(Node):
    """
    Base class for flow control nodes.

    Flow control nodes (mostly Sequence, Fallback and their derivatives)
    can have an unlimited number of children and each have a unique set
    of rules for when to tick which of their children.
    """


@define_bt_node(NodeConfig(options={}, inputs={}, outputs={}, max_children=0))
class IO(Node):
    """
    Base class for IO nodes in the tree.

    IO nodes have no children. Subclasses can define inputs, outputs
    and options, but never change `max_children`.
    """<|MERGE_RESOLUTION|>--- conflicted
+++ resolved
@@ -517,13 +517,8 @@
         msg = f"Trying to setup a node of type {self.__class__.__name__}"
         "without _do_setup function!"
 
-<<<<<<< HEAD
         self.logerr(msg)
         return Err(BehaviorTreeException(msg))
-=======
-        self.logfatal(msg)
-        return NodeMsg.BROKEN
->>>>>>> ed9428b7
 
     def _handle_inputs(self) -> Result[None, str]:
         """
