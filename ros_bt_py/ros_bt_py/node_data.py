# Copyright 2023 FZI Forschungszentrum Informatik
#
# Redistribution and use in source and binary forms, with or without
# modification, are permitted provided that the following conditions are met:
#
#    * Redistributions of source code must retain the above copyright
#      notice, this list of conditions and the following disclaimer.
#
#    * Redistributions in binary form must reproduce the above copyright
#      notice, this list of conditions and the following disclaimer in the
#      documentation and/or other materials provided with the distribution.
#
#    * Neither the name of the FZI Forschungszentrum Informatik nor the names of its
#      contributors may be used to endorse or promote products derived from
#      this software without specific prior written permission.
#
# THIS SOFTWARE IS PROVIDED BY THE COPYRIGHT HOLDERS AND CONTRIBUTORS "AS IS"
# AND ANY EXPRESS OR IMPLIED WARRANTIES, INCLUDING, BUT NOT LIMITED TO, THE
# IMPLIED WARRANTIES OF MERCHANTABILITY AND FITNESS FOR A PARTICULAR PURPOSE
# ARE DISCLAIMED. IN NO EVENT SHALL THE COPYRIGHT HOLDER OR CONTRIBUTORS BE
# LIABLE FOR ANY DIRECT, INDIRECT, INCIDENTAL, SPECIAL, EXEMPLARY, OR
# CONSEQUENTIAL DAMAGES (INCLUDING, BUT NOT LIMITED TO, PROCUREMENT OF
# SUBSTITUTE GOODS OR SERVICES; LOSS OF USE, DATA, OR PROFITS; OR BUSINESS
# INTERRUPTION) HOWEVER CAUSED AND ON ANY THEORY OF LIABILITY, WHETHER IN
# CONTRACT, STRICT LIABILITY, OR TORT (INCLUDING NEGLIGENCE OR OTHERWISE)
# ARISING IN ANY WAY OUT OF THE USE OF THIS SOFTWARE, EVEN IF ADVISED OF THE
# POSSIBILITY OF SUCH DAMAGE.
from typing import Any
import rclpy
import rclpy.logging
from result import Err, Ok, Result

from ros_bt_py.helpers import json_encode


def from_string(data_type, string_value, static=False):
    return NodeData(
        data_type=data_type, initial_value=data_type(string_value), static=static
    )


class NodeData(object):
    """
    Represent a piece of data (input, output or option) held by a Node.

    Each `NodeData` object is typed and will only accept new data (via its
    :meth:`set` method) if it is of the correct type.

    `NodeData` can also be static, in which case it will only accept one
    update (the initial value, if not empty, counts as an update!)
    """

    def __init__(self, data_type, initial_value=None, static=False):
        self.updated = False
        self._value = None
        self._serialized_value = json_encode(None)
        self._static = static

        self.data_type = data_type

        self._serialized_type = json_encode(self.data_type)

        # use set here to ensure initial_value is the right type
        # this also sets updated to True
        if initial_value is not None:
            self.set(initial_value)

    def __repr__(self):
        return f"{self._value} ({self.data_type.__name__}) [{'#' if self.updated else ' '}]"

    def __eq__(self, other):
        return (
            self.updated == other.updated
            and self._static == other._static
            and self._value == other._value
            and self.data_type == other.data_type
        )

    def __ne__(self, other):
        return not self == other

    def takes(self, new_value):
        """Check whether `new_value` has a type that matches this NodeData object."""
        if self._static and self.updated:
            return False

        if isinstance(new_value, self.data_type) or new_value is None:
            return True

        # Special case for int and float
        if self.data_type == float and isinstance(new_value, int):
            return True

        return False

    def set(self, new_value):
        """
        Set a new value.

        After calling this successfully, :py:attribute:: updated is `True`.
        :param new_value:
        Must be either `None` or an instance of type :py:attribute:: NodeData.data_type

        :raises: Exception, TypeError
        """
        if self._static and self.updated:
            raise Exception("Trying to overwrite data in static NodeData object")
        if not isinstance(new_value, self.data_type) and new_value is not None:
            # Silently convert ints to float
            if self.data_type == float and isinstance(new_value, int):
                new_value = float(new_value)
            else:
                if type(new_value) is dict and "py/type" in new_value:
                    raise TypeError(
                        f"Expected data to be of type {self.data_type.__name__},"
                        f"got {type(new_value).__name__} instead. "
                        f"Looks like failed jsonpickle decode, "
                        f"does type {new_value['py/type']} exist?"
                    )
                raise TypeError(
                    f"Expected data to be of type {self.data_type.__name__}, "
                    f"got {type(new_value).__name__} instead"
                )
        if self._serialized_value is not None and new_value != self._value:
            self._serialized_value = json_encode(new_value)
        self._value = new_value
        self.set_updated()

    def get(self):
        """
        Get the current value.

        Will log a warning if the value has not been updated since the
        last call of :meth:`reset_updated` (unless this piece of data is
        marked static, in which case we do not expect updates).
        """
        # if not self.updated:
        #     rospy.loginfo('Reading non-updated value!')
        return self._value

    def get_serialized(self):
        if self._serialized_value is None:
            self._serialized_value = json_encode(self._value)
        return self._serialized_value

    def get_serialized_type(self):
        return self._serialized_type

    def set_updated(self):
        self.updated = True

    def reset_updated(self):
        self.updated = False


class NodeDataMap(object):
    """
    Custom container class that hides :meth:`NodeData.get` and :meth:`NodeData.set`.

    Acts like a regular dict, with three caveats:

    1. All keys must be strings

    2. All values must be :class:NodeData objects

    3. It is not possible to delete or overwrite values once they've
    been added to the map. This is because the setters for values might
    be used as callbacks elsewhere, leading to unexpected breakage!
    """

    def __init__(self, name="data"):
        self.name = name
        self._map = {}
        self.callbacks = {}

    def subscribe(self, key, callback, subscriber_name=""):
        """
        Subscribe to changes in the value at `key`.

        :param str key: the key you want to subscribe to

        :param callback:
          a callback that takes a parameter of
          the same type as the value at `key`. This will be called when
          :meth:`handle_subscriptions` is called, if a change
          was made to the value since the last call of :meth:`reset_updated`

        :param str subscriber_name: the name of the subscriber node. Only used for logging.

        :raises KeyError: if `key` is not a valid key
        """
        if key not in self._map:
            raise KeyError(f"{key} is not a key of {self.name}")
        if key not in self.callbacks:
            self.callbacks[key] = []
        if any(subscriber_name == name for _, name in self.callbacks[key]):
            # Do nothing if we already have a callback with the given
            # name for this key
            return
        self.callbacks[key].append((callback, subscriber_name))

    def unsubscribe(self, key, callback=None):
        """
        Remove the given subscriber callback from `key`'s subscriber list.

        :param str key: The key that `callback` is currently subscribed to
        :param callback: The callback to remove - if `None`, remove all callbacks

        :raises KeyError: if `key` is not a valid key
        """
        if key not in self._map:
            raise KeyError(f"{key} is not a key of {self.name}")
        if key not in self.callbacks:
            self.callbacks[key] = []
            rclpy.logging.get_logger("NodeData").info(
                f"Trying to remove callback for key with no callbacks at all ({self.name}[{key}])",
            )
            return

        if callback:
            index = None
            rclpy.logging.get_logger(self.name).info(str(self.callbacks))
            for i, value in enumerate(self.callbacks[key]):
                if value[0] == callback:
                    index = i
            if index is not None:
                callback_name = self.callbacks[key].pop(index)[1]
                rclpy.logging.get_logger(self.name).debug(
                    f'Removed callback "{callback_name}" of key {self.name}[{key}]'
                )
            else:
                rclpy.logging.get_logger(self.name).info(
                    f"Trying to remove unknown callback for key {self.name}[{key}]"
                )
        else:
            rclpy.logging.get_logger(self.name).info(
                f"Removing all callbacks for key {self.name}[{key}]"
            )
            self.callbacks[key] = []

    def handle_subscriptions(self) -> None:
        """
        Execute the callbacks registered by :meth:`subscribe`: .

        Only executes a callback if the corresponding piece of data has
        been updated since the last call of
        :meth:`reset_updated`.
        """
        for key in self._map:
            if self.is_updated(key):
                if key in self.callbacks:
<<<<<<< HEAD
                    for callback, _ in self.callbacks[key]:
=======
                    for callback, subscriber_name in self.callbacks[key]:
>>>>>>> ed9428b7
                        callback(self[key])

    def add(self, key: str, value: Any) -> Result[None, TypeError | KeyError]:
        """
        Add a new key value pair to the node data.

        :param basestring key: The key for the new data object
        :param NodeData value: The value of the new data object

        :raises: TypeError, KeyError
        """
        if not isinstance(key, str):
            return Err(TypeError("Key must be a string!"))
        if not isinstance(value, NodeData):
            return Err(TypeError("Value must be a NodeData object!"))
        if key in self._map:
            return Err(KeyError(f"Key {key} is already taken!"))
        self._map[key] = value
        return Ok(None)

    def is_updated(self, key: str) -> bool:
        """
        Check whether the data at the given key has been updated since the last reset of `updated`.

        :param basestring key: Key for the data object whose updated status we want to check

        :rtype: bool
        """
        return self._map[key].updated

    def set_updated(self, key: str) -> Result[None, KeyError]:
        """Set the `updated` property for the given datum."""
        if key in self._map:
            self._map[key].set_updated()
            return Ok(None)
        else:
            return Err(KeyError(f"No member named {key}"))

    def reset_updated(self) -> None:
        """Reset the `updated` property of all data in this map."""
        for key in self._map:
            self._map[key].reset_updated()

    def get_callback(self, key):
        """
        Return the setter function for the :class:NodeData object at the given key.

        The usual reason to use this is wanting to wire inputs and
        outputs (see :meth:`Node.subscribe and :meth:`Node._wire_input`).

        :raises: KeyError
        """
        if key not in self._map:
            raise KeyError(f"No member named {key}")
        return self._map[key].set

    def get_serialized(self, key):
        """Return the jsonpickle'd value of the NodeData object at `key`."""
        if key not in self._map:
            raise KeyError(f"No member named {key}")
        return self._map[key].get_serialized()

    def get_serialized_type(self, key):
        """Return the jsonpickle'd type of the NodeData object at `key`."""
        if key not in self._map:
            raise KeyError(f"No member named {key}")
        return self._map[key].get_serialized_type()

    def get_type(self, key):
        """Return the type of the NodeData object at `key`."""
        if key not in self._map:
            raise KeyError(f"No member named {key}")
        return self._map[key].data_type

    def compatible(self, key, new_val):
        """Check if `new_val` can be put into the :class:`NodeData` at `key`."""
        return self._map[key].takes(new_val)

    def __len__(self):
        return len(self._map)

    def __getitem__(self, key):
        if key not in self._map:
            raise KeyError(f"No member named {key}")
        return self._map[key].get()

    def __setitem__(self, key, value):
        if key not in self._map:
            raise KeyError(f"No member named {key}")
        self._map[key].set(value)

    def __iter__(self):
        return self._map.__iter__()

    def __contains__(self, key):
        return key in self._map

    def __eq__(self, other):
        return (
            self.name == other.name
            and len(self) == len(other)
            and all(key in other for key in self)
            and all(other[key] == self[key] for key in self)
            and len(self.callbacks) == len(other.callbacks)
            and all(key in other.callbacks for key in self.callbacks)
            and all(
                other.callbacks[key] == self.callbacks[key] for key in self.callbacks
            )
        )

    def __ne__(self, other):
        return not self == other

    def __repr__(self):
        return f"NodeDataMap(name={self.name!r}), data:{self._map!r}, callbacks:{self.callbacks!r}"<|MERGE_RESOLUTION|>--- conflicted
+++ resolved
@@ -249,11 +249,7 @@
         for key in self._map:
             if self.is_updated(key):
                 if key in self.callbacks:
-<<<<<<< HEAD
                     for callback, _ in self.callbacks[key]:
-=======
-                    for callback, subscriber_name in self.callbacks[key]:
->>>>>>> ed9428b7
                         callback(self[key])
 
     def add(self, key: str, value: Any) -> Result[None, TypeError | KeyError]:
