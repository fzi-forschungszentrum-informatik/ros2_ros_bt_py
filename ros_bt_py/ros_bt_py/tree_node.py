--- conflicted
+++ resolved
@@ -32,11 +32,7 @@
 
 from typeguard import typechecked
 import rclpy
-<<<<<<< HEAD
 from rclpy.executors import MultiThreadedExecutor
-=======
-from rclpy.executors import SingleThreadedExecutor, MultiThreadedExecutor
->>>>>>> 27dd929e
 from rclpy.callback_groups import ReentrantCallbackGroup
 from rclpy.logging import get_logger
 from rclpy.node import Node
@@ -410,7 +406,6 @@
                         f"{control_tree_execution_response.error_message}"
                     )
 
-<<<<<<< HEAD
     @typechecked
     def shutdown(self) -> None:
         """Shut down tree node in a safe way."""
@@ -421,15 +416,6 @@
                     command=ControlTreeExecution.Request.SHUTDOWN
                 ),
                 ControlTreeExecution.Response(),
-=======
-    def shutdown(self):
-        """Shut down tree node in a safe way."""
-        if self.tree_manager.get_state() not in [Tree.IDLE, Tree.EDITABLE, Tree.ERROR]:
-            self.get_logger().info("Shutting down Behavior Tree")
-            response = self.tree_manager.control_execution(
-                ControlTreeExecution.Request(command=ControlTreeExecution.Request.SHUTDOWN),
-                ControlTreeExecution.Response()
->>>>>>> 27dd929e
             )
             if not get_success(response):
                 self.get_logger().error(
@@ -443,20 +429,6 @@
     tree_node = TreeNode(node_name="BehaviorTreeNode")
     param_listener = tree_node_parameters.ParamListener(tree_node)
     params = param_listener.get_params()
-<<<<<<< HEAD
-    try:
-        tree_node.init_publisher()
-        tree_node.init_package_manager(params=params)
-        tree_node.init_tree_manager(params=params)
-        tree_node.load_default_tree(params=params)
-
-        executor = MultiThreadedExecutor(num_threads=3)
-        executor.add_node(tree_node)
-
-        executor.spin()
-    except KeyboardInterrupt:
-        tree_node.shutdown()
-=======
     tree_node.init_publisher()
     tree_node.init_package_manager(params=params)
     tree_node.init_tree_manager(params=params)
@@ -467,7 +439,6 @@
     try:
         executor.spin()
     except KeyboardInterrupt:
->>>>>>> 27dd929e
         get_logger("tree_node").fatal("Shutting down rclpy!")
 
 
